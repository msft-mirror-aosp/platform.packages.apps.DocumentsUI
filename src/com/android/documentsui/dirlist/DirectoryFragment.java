/*
 * Copyright (C) 2013 The Android Open Source Project
 *
 * Licensed under the Apache License, Version 2.0 (the "License");
 * you may not use this file except in compliance with the License.
 * You may obtain a copy of the License at
 *
 *      http://www.apache.org/licenses/LICENSE-2.0
 *
 * Unless required by applicable law or agreed to in writing, software
 * distributed under the License is distributed on an "AS IS" BASIS,
 * WITHOUT WARRANTIES OR CONDITIONS OF ANY KIND, either express or implied.
 * See the License for the specific language governing permissions and
 * limitations under the License.
 */

package com.android.documentsui.dirlist;

import static com.android.documentsui.Shared.DEBUG;
import static com.android.documentsui.State.MODE_GRID;
import static com.android.documentsui.State.MODE_LIST;
import static com.android.documentsui.State.SORT_ORDER_UNKNOWN;
import static com.android.documentsui.model.DocumentInfo.getCursorInt;
import static com.android.documentsui.model.DocumentInfo.getCursorString;

import android.annotation.IntDef;
import android.annotation.StringRes;
import android.app.Activity;
import android.app.ActivityManager;
import android.app.AlertDialog;
import android.app.Fragment;
import android.app.FragmentManager;
import android.app.FragmentTransaction;
import android.app.LoaderManager.LoaderCallbacks;
import android.content.ClipData;
import android.content.Context;
import android.content.DialogInterface;
import android.content.Intent;
import android.content.Loader;
import android.database.Cursor;
import android.graphics.drawable.Drawable;
import android.net.Uri;
import android.os.AsyncTask;
import android.os.Bundle;
import android.os.Parcelable;
import android.provider.DocumentsContract;
import android.provider.DocumentsContract.Document;
import android.support.v13.view.DragStartHelper;
import android.support.v7.widget.GridLayoutManager;
import android.support.v7.widget.GridLayoutManager.SpanSizeLookup;
import android.support.v7.widget.RecyclerView;
import android.support.v7.widget.RecyclerView.RecyclerListener;
import android.support.v7.widget.RecyclerView.ViewHolder;
import android.text.BidiFormatter;
import android.text.TextUtils;
import android.util.Log;
import android.util.SparseArray;
import android.view.ActionMode;
import android.view.ContextMenu;
import android.view.DragEvent;
import android.view.HapticFeedbackConstants;
import android.view.LayoutInflater;
import android.view.Menu;
import android.view.MenuInflater;
import android.view.MenuItem;
import android.view.View;
import android.view.ViewGroup;
import android.widget.ImageView;
import android.widget.TextView;
import android.widget.Toolbar;

import com.android.documentsui.BaseActivity;
import com.android.documentsui.DirectoryLoader;
import com.android.documentsui.DirectoryResult;
import com.android.documentsui.DocumentClipper;
import com.android.documentsui.DocumentsActivity;
import com.android.documentsui.DocumentsApplication;
import com.android.documentsui.Events.MotionInputEvent;
import com.android.documentsui.ItemDragListener;
import com.android.documentsui.MenuManager;
import com.android.documentsui.Menus;
import com.android.documentsui.MessageBar;
import com.android.documentsui.Metrics;
import com.android.documentsui.MimePredicate;
import com.android.documentsui.R;
import com.android.documentsui.RecentsLoader;
import com.android.documentsui.RetainedState;
import com.android.documentsui.RootsCache;
import com.android.documentsui.Shared;
import com.android.documentsui.Snackbars;
import com.android.documentsui.State;
import com.android.documentsui.State.ViewMode;
import com.android.documentsui.UrisSupplier;
import com.android.documentsui.dirlist.MultiSelectManager.Selection;
import com.android.documentsui.model.DocumentInfo;
import com.android.documentsui.model.RootInfo;
import com.android.documentsui.services.FileOperation;
import com.android.documentsui.services.FileOperationService;
import com.android.documentsui.services.FileOperationService.OpType;
import com.android.documentsui.services.FileOperations;

import java.lang.annotation.Retention;
import java.lang.annotation.RetentionPolicy;
import java.util.ArrayList;
import java.util.Collections;
import java.util.List;
import java.util.Objects;

import javax.annotation.Nullable;

/**
 * Display the documents inside a single directory.
 */
public class DirectoryFragment extends Fragment
        implements DocumentsAdapter.Environment, LoaderCallbacks<DirectoryResult>,
        ItemDragListener.DragHost {

    @IntDef(flag = true, value = {
            TYPE_NORMAL,
            TYPE_RECENT_OPEN
    })
    @Retention(RetentionPolicy.SOURCE)
    public @interface ResultType {}
    public static final int TYPE_NORMAL = 1;
    public static final int TYPE_RECENT_OPEN = 2;

    @IntDef(flag = true, value = {
            REQUEST_COPY_DESTINATION
    })
    @Retention(RetentionPolicy.SOURCE)
    public @interface RequestCode {}
    public static final int REQUEST_COPY_DESTINATION = 1;

    private static final String TAG = "DirectoryFragment";
    private static final int LOADER_ID = 42;

    private Model mModel;
    private MultiSelectManager mSelectionManager;
    private Model.UpdateListener mModelUpdateListener = new ModelUpdateListener();
    private ItemEventListener mItemEventListener;
    private SelectionModeListener mSelectionModeListener;
    private FocusManager mFocusManager;

    private IconHelper mIconHelper;

    private View mEmptyView;
    private RecyclerView mRecView;
    private ListeningGestureDetector mGestureDetector;

    private String mStateKey;

    private int mLastSortOrder = SORT_ORDER_UNKNOWN;
    private DocumentsAdapter mAdapter;
    private FragmentTuner mTuner;
    private DocumentClipper mClipper;
    private GridLayoutManager mLayout;
    private int mColumnCount = 1;  // This will get updated when layout changes.

    private LayoutInflater mInflater;
    private MessageBar mMessageBar;
    private View mProgressBar;

    // Directory fragment state is defined by: root, document, query, type, selection
    private @ResultType int mType = TYPE_NORMAL;
    private RootInfo mRoot;
    private DocumentInfo mDocument;
    private String mQuery = null;
    // Note, we use !null to indicate that selection was restored (from rotation).
    // So don't fiddle with this field unless you've got the bigger picture in mind.
    private @Nullable Selection mRestoredSelection = null;
    // Here we save the clip details of moveTo/copyTo actions when picker shows up.
    // This will be written to saved instance.
    private @Nullable FileOperation mPendingOperation;
    private boolean mSearchMode = false;

    private @Nullable BandController mBandController;
    private @Nullable ActionMode mActionMode;

    private DirectoryDragListener mOnDragListener;
    private MenuManager mMenuManager;

    /**
     * A callback to show snackbar at the beginning of moving and copying.
     */
    private final FileOperations.Callback mFileOpCallback = (status, opType, docCount) -> {
        if (status == FileOperations.Callback.STATUS_REJECTED) {
            Snackbars.showPasteFailed(getActivity());
            return;
        }

        if (docCount == 0) {
            // Nothing has been pasted, so there is no need to show a snackbar.
            return;
        }

        switch (opType) {
            case FileOperationService.OPERATION_MOVE:
                Snackbars.showMove(getActivity(), docCount);
                break;
            case FileOperationService.OPERATION_COPY:
                Snackbars.showCopy(getActivity(), docCount);
                break;
            case FileOperationService.OPERATION_DELETE:
                // We don't show anything for deletion.
                break;
            default:
                throw new UnsupportedOperationException("Unsupported Operation: " + opType);
        }
    };

    @Override
    public View onCreateView(
            LayoutInflater inflater, ViewGroup container, Bundle savedInstanceState) {
        mInflater = inflater;
        final View view = inflater.inflate(R.layout.fragment_directory, container, false);

        mMessageBar = MessageBar.create(getChildFragmentManager());
        mProgressBar = view.findViewById(R.id.progressbar);
        mEmptyView = view.findViewById(android.R.id.empty);
        mRecView = (RecyclerView) view.findViewById(R.id.dir_list);
        mRecView.setRecyclerListener(
                new RecyclerListener() {
                    @Override
                    public void onViewRecycled(ViewHolder holder) {
                        cancelThumbnailTask(holder.itemView);
                    }
                });

        mRecView.setItemAnimator(new DirectoryItemAnimator(getActivity()));

        mOnDragListener = new DirectoryDragListener(this);

        // Make the recycler and the empty views responsive to drop events.
        mRecView.setOnDragListener(mOnDragListener);
        mEmptyView.setOnDragListener(mOnDragListener);

        return view;
    }

    @Override
    public void onDestroyView() {
        mSelectionManager.clearSelection();

        // Cancel any outstanding thumbnail requests
        final int count = mRecView.getChildCount();
        for (int i = 0; i < count; i++) {
            final View view = mRecView.getChildAt(i);
            cancelThumbnailTask(view);
        }

        super.onDestroyView();
    }

    @Override
    public void onActivityCreated(Bundle savedInstanceState) {
        super.onActivityCreated(savedInstanceState);

        final Context context = getActivity();
        final State state = getDisplayState();

        // Read arguments when object created for the first time.
        // Restore state if fragment recreated.
        Bundle args = savedInstanceState == null ? getArguments() : savedInstanceState;
        mRoot = args.getParcelable(Shared.EXTRA_ROOT);
        mDocument = args.getParcelable(Shared.EXTRA_DOC);
        mStateKey = buildStateKey(mRoot, mDocument);
        mQuery = args.getString(Shared.EXTRA_QUERY);
        mType = args.getInt(Shared.EXTRA_TYPE);
        mSearchMode = args.getBoolean(Shared.EXTRA_SEARCH_MODE);
        mPendingOperation = args.getParcelable(FileOperationService.EXTRA_OPERATION);

        // Restore any selection we may have squirreled away in retained state.
        @Nullable RetainedState retained = getBaseActivity().getRetainedState();
        if (retained != null && retained.hasSelection()) {
            // We claim the selection for ourselves and null it out once used
            // so we don't have a rando selection hanging around in RetainedState.
            mRestoredSelection = retained.selection;
            retained.selection = null;
        }

        mIconHelper = new IconHelper(context, MODE_GRID);

        mAdapter = new SectionBreakDocumentsAdapterWrapper(
                this, new ModelBackedDocumentsAdapter(this, mIconHelper));

        mRecView.setAdapter(mAdapter);

        mLayout = new GridLayoutManager(getContext(), mColumnCount);
        SpanSizeLookup lookup = mAdapter.createSpanSizeLookup();
        if (lookup != null) {
            mLayout.setSpanSizeLookup(lookup);
        }
        mRecView.setLayoutManager(mLayout);

        // TODO: instead of inserting the view into the constructor, extract listener-creation code
        // and set the listener on the view after the fact.  Then the view doesn't need to be passed
        // into the selection manager.
        mSelectionManager = new MultiSelectManager(
                mAdapter,
                state.allowMultiple
                    ? MultiSelectManager.MODE_MULTIPLE
                    : MultiSelectManager.MODE_SINGLE);

        GestureListener gestureListener = new GestureListener(
                mSelectionManager,
                mRecView,
                this::getTarget,
                this::onDoubleTap,
                this::onRightClick);

        mGestureDetector =
                new ListeningGestureDetector(this.getContext(), mDragHelper, gestureListener);

        mRecView.addOnItemTouchListener(mGestureDetector);
        mEmptyView.setOnTouchListener(mGestureDetector);

        if (state.allowMultiple) {
            mBandController = new BandController(mRecView, mAdapter, mSelectionManager);
        }

        mSelectionModeListener = new SelectionModeListener();
        mSelectionManager.addCallback(mSelectionModeListener);

        mModel = new Model();
        mModel.addUpdateListener(mAdapter);
        mModel.addUpdateListener(mModelUpdateListener);

        // Make sure this is done after the RecyclerView is set up.
        mFocusManager = new FocusManager(context, mRecView, mModel);

        mItemEventListener = new ItemEventListener(
                mSelectionManager,
                mFocusManager,
                this::handleViewItem,
                this::deleteDocuments,
                this::canSelect);

        final BaseActivity activity = getBaseActivity();
        mTuner = activity.createFragmentTuner();
        mMenuManager = activity.getMenuManager();
        mClipper = DocumentsApplication.getDocumentClipper(getContext());

        final ActivityManager am = (ActivityManager) context.getSystemService(
                Context.ACTIVITY_SERVICE);
        boolean svelte = am.isLowRamDevice() && (mType == TYPE_RECENT_OPEN);
        mIconHelper.setThumbnailsEnabled(!svelte);

        // Kick off loader at least once
        getLoaderManager().restartLoader(LOADER_ID, null, this);
    }

    public void retainState(RetainedState state) {
        state.selection = mSelectionManager.getSelection(new Selection());
    }

    @Override
    public void onSaveInstanceState(Bundle outState) {
        super.onSaveInstanceState(outState);

        outState.putInt(Shared.EXTRA_TYPE, mType);
        outState.putParcelable(Shared.EXTRA_ROOT, mRoot);
        outState.putParcelable(Shared.EXTRA_DOC, mDocument);
        outState.putString(Shared.EXTRA_QUERY, mQuery);
        outState.putBoolean(Shared.EXTRA_SEARCH_MODE, mSearchMode);
        outState.putParcelable(FileOperationService.EXTRA_OPERATION, mPendingOperation);
    }

    @Override
    public void onActivityResult(@RequestCode int requestCode, int resultCode, Intent data) {
        switch (requestCode) {
            case REQUEST_COPY_DESTINATION:
                handleCopyResult(resultCode, data);
                break;
            default:
                throw new UnsupportedOperationException("Unknown request code: " + requestCode);
        }
    }

    @Override
    public void onCreateContextMenu(ContextMenu menu,
            View v,
            ContextMenu.ContextMenuInfo menuInfo) {
        super.onCreateContextMenu(menu, v, menuInfo);
        MenuInflater inflater = getActivity().getMenuInflater();
        inflater.inflate(R.menu.context_menu, menu);

        menu.add(Menu.NONE, R.id.menu_create_dir, Menu.NONE, R.string.menu_create_dir);
        menu.add(Menu.NONE, R.id.menu_delete, Menu.NONE, R.string.menu_delete);
        menu.add(Menu.NONE, R.id.menu_rename, Menu.NONE, R.string.menu_rename);

        if (v == mRecView || v == mEmptyView) {
            mMenuManager.updateContextMenu(menu, null, getBaseActivity().getDirectoryDetails());
        } else {
            mMenuManager.updateContextMenu(menu, mSelectionModeListener,
                    getBaseActivity().getDirectoryDetails());
        }
    }

    @Override
    public boolean onContextItemSelected(MenuItem item) {
        return handleMenuItemClick(item);
    }

    private void handleCopyResult(int resultCode, Intent data) {

        FileOperation operation = mPendingOperation;
        mPendingOperation = null;

        if (resultCode == Activity.RESULT_CANCELED || data == null) {
            // User pressed the back button or otherwise cancelled the destination pick. Don't
            // proceed with the copy.
            operation.dispose(getContext());
            return;
        }

        operation.setDestination(data.getParcelableExtra(Shared.EXTRA_STACK));

        FileOperations.start(getContext(), operation, mFileOpCallback);
    }

    protected boolean onDoubleTap(MotionInputEvent event) {
        if (event.isMouseEvent()) {
            String id = getModelId(event);
            if (id != null) {
                return handleViewItem(id);
            }
        }
        return false;
    }

    protected boolean onRightClick(MotionInputEvent e) {
        if (e.getItemPosition() != RecyclerView.NO_POSITION) {
            final DocumentHolder holder = getTarget(e);
            String modelId = getModelId(holder.itemView);
            if (!mSelectionManager.getSelection().contains(modelId)) {
                mSelectionManager.clearSelection();
                // Set selection on the one single item
                List<String> ids = Collections.singletonList(modelId);
                mSelectionManager.setItemsSelected(ids, true);
            }

            // We are registering for context menu here so long-press doesn't trigger this
            // floating context menu, and then quickly unregister right afterwards
            registerForContextMenu(holder.itemView);
            mRecView.showContextMenuForChild(holder.itemView,
                    e.getX() - holder.itemView.getLeft(), e.getY() - holder.itemView.getTop());
            unregisterForContextMenu(holder.itemView);
        }
        // If there was no corresponding item pos, that means user right-clicked on the blank
        // pane
        // We would want to show different options then, and not select any item
        // The blank pane could be the recyclerView or the emptyView, so we need to register
        // according to whichever one is visible
        else if (mEmptyView.getVisibility() == View.VISIBLE) {
            registerForContextMenu(mEmptyView);
            mEmptyView.showContextMenu(e.getX(), e.getY());
            unregisterForContextMenu(mEmptyView);
            return true;
        } else {
            registerForContextMenu(mRecView);
            mRecView.showContextMenu(e.getX(), e.getY());
            unregisterForContextMenu(mRecView);
        }
        return true;
    }

    private boolean handleViewItem(String id) {
        final Cursor cursor = mModel.getItem(id);

        if (cursor == null) {
            Log.w(TAG, "Can't view item. Can't obtain cursor for modeId" + id);
            return false;
        }

        final String docMimeType = getCursorString(cursor, Document.COLUMN_MIME_TYPE);
        final int docFlags = getCursorInt(cursor, Document.COLUMN_FLAGS);
        if (mTuner.isDocumentEnabled(docMimeType, docFlags)) {
            final DocumentInfo doc = DocumentInfo.fromDirectoryCursor(cursor);
            getBaseActivity().onDocumentPicked(doc, mModel);
            mSelectionManager.clearSelection();
            return true;
        }
        return false;
    }

    @Override
    public void onStop() {
        super.onStop();

        // Remember last scroll location
        final SparseArray<Parcelable> container = new SparseArray<Parcelable>();
        getView().saveHierarchyState(container);
        final State state = getDisplayState();
        state.dirState.put(mStateKey, container);
    }

    void dragStarted() {
        // When files are selected for dragging, ActionMode is started. This obscures the breadcrumb
        // with an ActionBar. In order to make drag and drop to the breadcrumb possible, we first
        // end ActionMode so the breadcrumb is visible to the user.
        if (mActionMode != null) {
            mActionMode.finish();
        }
    }

    void dragStopped(boolean result) {
        if (result) {
            clearSelection();
        } else {
            // When drag starts we might write a new clip file to disk.
            // No drop event happens, remove clip file here. This may be called multiple times,
            // but it should be OK because deletion is idempotent and cheap.
            deleteDragClipFile();
        }
    }

    public void onDisplayStateChanged() {
        updateDisplayState();
    }

    public void onSortOrderChanged() {
        // Sort order is implemented as a sorting wrapper around directory
        // results. So when sort order changes, we force a reload of the directory.
        getLoaderManager().restartLoader(LOADER_ID, null, this);
    }

    public void onViewModeChanged() {
        // Mode change is just visual change; no need to kick loader.
        updateDisplayState();
    }

    private void updateDisplayState() {
        State state = getDisplayState();
        updateLayout(state.derivedMode);
        mRecView.setAdapter(mAdapter);
    }

    /**
     * Updates the layout after the view mode switches.
     * @param mode The new view mode.
     */
    private void updateLayout(@ViewMode int mode) {
        mColumnCount = calculateColumnCount(mode);
        if (mLayout != null) {
            mLayout.setSpanCount(mColumnCount);
        }

        int pad = getDirectoryPadding(mode);
        mRecView.setPadding(pad, pad, pad, pad);
        mRecView.requestLayout();
        if (mBandController != null) {
            mBandController.handleLayoutChanged();
        }
        mIconHelper.setViewMode(mode);
    }

    private int calculateColumnCount(@ViewMode int mode) {
        if (mode == MODE_LIST) {
            // List mode is a "grid" with 1 column.
            return 1;
        }

        int cellWidth = getResources().getDimensionPixelSize(R.dimen.grid_width);
        int cellMargin = 2 * getResources().getDimensionPixelSize(R.dimen.grid_item_margin);
        int viewPadding = mRecView.getPaddingLeft() + mRecView.getPaddingRight();

        // RecyclerView sometimes gets a width of 0 (see b/27150284).  Clamp so that we always lay
        // out the grid with at least 2 columns.
        int columnCount = Math.max(2,
                (mRecView.getWidth() - viewPadding) / (cellWidth + cellMargin));

        return columnCount;
    }

    private int getDirectoryPadding(@ViewMode int mode) {
        switch (mode) {
            case MODE_GRID:
                return getResources().getDimensionPixelSize(R.dimen.grid_container_padding);
            case MODE_LIST:
                return getResources().getDimensionPixelSize(R.dimen.list_container_padding);
            default:
                throw new IllegalArgumentException("Unsupported layout mode: " + mode);
        }
    }

    @Override
    public int getColumnCount() {
        return mColumnCount;
    }

    // Support method to replace getOwner().foo() with something
    // slightly less clumsy like: getOwner().foo().
    private BaseActivity getBaseActivity() {
        return (BaseActivity) getActivity();
    }

    /**
     * Manages the integration between our ActionMode and MultiSelectManager, initiating
     * ActionMode when there is a selection, canceling it when there is no selection,
     * and clearing selection when action mode is explicitly exited by the user.
     */
    private final class SelectionModeListener implements MultiSelectManager.Callback,
            ActionMode.Callback, MenuManager.SelectionDetails {

        private Selection mSelected = new Selection();

        // Partial files are files that haven't been fully downloaded.
        private int mPartialCount = 0;
        private int mDirectoryCount = 0;
        private int mNoDeleteCount = 0;
        private int mNoRenameCount = 0;

        private Menu mMenu;

        @Override
        public boolean onBeforeItemStateChange(String modelId, boolean selected) {
            if (selected) {
                final Cursor cursor = mModel.getItem(modelId);
                if (cursor == null) {
                    Log.w(TAG, "Can't obtain cursor for modelId: " + modelId);
                    return false;
                }

                final String docMimeType = getCursorString(cursor, Document.COLUMN_MIME_TYPE);
                final int docFlags = getCursorInt(cursor, Document.COLUMN_FLAGS);
                if (!mTuner.canSelectType(docMimeType, docFlags)) {
                    return false;
                }
                return mTuner.canSelectType(docMimeType, docFlags);
            }
            return true;
        }

        @Override
        public void onItemStateChanged(String modelId, boolean selected) {
            final Cursor cursor = mModel.getItem(modelId);
            if (cursor == null) {
                Log.w(TAG, "Model returned null cursor for document: " + modelId
                        + ". Ignoring state changed event.");
                return;
            }

            // TODO: Should this be happening in onSelectionChanged? Technically this callback is
            // triggered on "silent" selection updates (i.e. we might be reacting to unfinalized
            // selection changes here)
            final String mimeType = getCursorString(cursor, Document.COLUMN_MIME_TYPE);
            if (MimePredicate.isDirectoryType(mimeType)) {
                mDirectoryCount += selected ? 1 : -1;
            }

            final int docFlags = getCursorInt(cursor, Document.COLUMN_FLAGS);
            if ((docFlags & Document.FLAG_PARTIAL) != 0) {
                mPartialCount += selected ? 1 : -1;
            }
            if ((docFlags & Document.FLAG_SUPPORTS_DELETE) == 0) {
                mNoDeleteCount += selected ? 1 : -1;
            }
            if ((docFlags & Document.FLAG_SUPPORTS_RENAME) == 0) {
                mNoRenameCount += selected ? 1 : -1;
            }
        }

        @Override
        public void onSelectionChanged() {
            mSelectionManager.getSelection(mSelected);
            if (mSelected.size() > 0) {
                if (DEBUG) Log.d(TAG, "Maybe starting action mode.");
                if (mActionMode == null) {
                    if (DEBUG) Log.d(TAG, "Yeah. Starting action mode.");
                    mActionMode = getActivity().startActionMode(this);
                }
                updateActionMenu();
            } else {
                if (DEBUG) Log.d(TAG, "Finishing action mode.");
                if (mActionMode != null) {
                    mActionMode.finish();
                }
            }

            if (mActionMode != null) {
                assert(!mSelected.isEmpty());
                final String title = Shared.getQuantityString(getActivity(),
                        R.plurals.elements_selected, mSelected.size());
                mActionMode.setTitle(title);
                mRecView.announceForAccessibility(title);
            }
        }

        // Called when the user exits the action mode
        @Override
        public void onDestroyActionMode(ActionMode mode) {
            if (DEBUG) Log.d(TAG, "Handling action mode destroyed.");
            mActionMode = null;
            // clear selection
            mSelectionManager.clearSelection();
            mSelected.clear();

            mDirectoryCount = 0;
            mPartialCount = 0;
            mNoDeleteCount = 0;
            mNoRenameCount = 0;

            // Re-enable TalkBack for the toolbars, as they are no longer covered by action mode.
            final Toolbar toolbar = (Toolbar) getActivity().findViewById(R.id.toolbar);
            toolbar.setImportantForAccessibility(View.IMPORTANT_FOR_ACCESSIBILITY_AUTO);

            // This toolbar is not present in the fixed_layout
            final Toolbar rootsToolbar = (Toolbar) getActivity().findViewById(R.id.roots_toolbar);
            if (rootsToolbar != null) {
                rootsToolbar.setImportantForAccessibility(View.IMPORTANT_FOR_ACCESSIBILITY_AUTO);
            }
        }

        @Override
        public boolean onCreateActionMode(ActionMode mode, Menu menu) {
            if (mRestoredSelection != null) {
                // This is a careful little song and dance to avoid haptic feedback
                // when selection has been restored after rotation. We're
                // also responsible for cleaning up restored selection so the
                // object dones't unnecessarily hang around.
                mRestoredSelection = null;
            } else {
                mRecView.performHapticFeedback(HapticFeedbackConstants.LONG_PRESS);
            }

            int size = mSelectionManager.getSelection().size();
            mode.getMenuInflater().inflate(R.menu.mode_directory, menu);
            mode.setTitle(TextUtils.formatSelectedCount(size));

            if (size > 0) {
                // Hide the toolbars if action mode is enabled, so TalkBack doesn't navigate to
                // these controls when using linear navigation.
                final Toolbar toolbar = (Toolbar) getActivity().findViewById(R.id.toolbar);
                toolbar.setImportantForAccessibility(
                        View.IMPORTANT_FOR_ACCESSIBILITY_NO_HIDE_DESCENDANTS);

                // This toolbar is not present in the fixed_layout
                final Toolbar rootsToolbar = (Toolbar) getActivity().findViewById(
                        R.id.roots_toolbar);
                if (rootsToolbar != null) {
                    rootsToolbar.setImportantForAccessibility(
                            View.IMPORTANT_FOR_ACCESSIBILITY_NO_HIDE_DESCENDANTS);
                }
                return true;
            }

            return false;
        }

        @Override
        public boolean onPrepareActionMode(ActionMode mode, Menu menu) {
            mMenu = menu;
            updateActionMenu();
            return true;
        }

        @Override
        public boolean containsDirectories() {
            return mDirectoryCount > 0;
        }

        @Override
        public boolean containsPartialFiles() {
            return mPartialCount > 0;
        }

        @Override
        public boolean canDelete() {
            return mNoDeleteCount == 0;
        }

        @Override
        public boolean canRename() {
            return mNoRenameCount == 0 && mSelectionManager.getSelection().size() == 1;
        }

        private void updateActionMenu() {
            assert(mMenu != null);
            mMenuManager.updateActionMenu(mMenu, this);
            Menus.disableHiddenItems(mMenu);
        }

        @Override
        public boolean onActionItemClicked(ActionMode mode, MenuItem item) {
            return handleMenuItemClick(item);
        }
    }

    private boolean handleMenuItemClick(MenuItem item) {
        Selection selection = mSelectionManager.getSelection(new Selection());

        switch (item.getItemId()) {
            case R.id.menu_open:
                openDocuments(selection);
                mActionMode.finish();
                return true;

            case R.id.menu_share:
                shareDocuments(selection);
                // TODO: Only finish selection if share action is completed.
                mActionMode.finish();
                return true;

            case R.id.menu_delete:
                // deleteDocuments will end action mode if the documents are deleted.
                // It won't end action mode if user cancels the delete.
                deleteDocuments(selection);
                return true;

            case R.id.menu_copy_to:
                transferDocuments(selection, FileOperationService.OPERATION_COPY);
                // TODO: Only finish selection mode if copy-to is not canceled.
                // Need to plum down into handling the way we do with deleteDocuments.
                mActionMode.finish();
                return true;

            case R.id.menu_move_to:
                // Exit selection mode first, so we avoid deselecting deleted documents.
                mActionMode.finish();
                transferDocuments(selection, FileOperationService.OPERATION_MOVE);
                return true;

            case R.id.menu_cut_to_clipboard:
                cutSelectedToClipboard();
                return true;

            case R.id.menu_copy_to_clipboard:
                copySelectedToClipboard();
                return true;

            case R.id.menu_paste_from_clipboard:
                pasteFromClipboard();
                return true;

            case R.id.menu_select_all:
                selectAllFiles();
                return true;

            case R.id.menu_rename:
                // Exit selection mode first, so we avoid deselecting deleted
                // (renamed) documents.
                mActionMode.finish();
                renameDocuments(selection);
                return true;

            default:
                // See if BaseActivity can handle this particular MenuItem
                if (!getBaseActivity().onOptionsItemSelected(item)) {
                    if (DEBUG) Log.d(TAG, "Unhandled menu item selected: " + item);
                    return false;
                }
                return true;
        }
    }

    public final boolean onBackPressed() {
        if (mSelectionManager.hasSelection()) {
            if (DEBUG) Log.d(TAG, "Clearing selection on selection manager.");
            mSelectionManager.clearSelection();
            return true;
        }
        return false;
    }

    private void cancelThumbnailTask(View view) {
        final ImageView iconThumb = (ImageView) view.findViewById(R.id.icon_thumb);
        if (iconThumb != null) {
            mIconHelper.stopLoading(iconThumb);
        }
    }

    private void openDocuments(final Selection selected) {
        Metrics.logUserAction(getContext(), Metrics.USER_ACTION_OPEN);

        new GetDocumentsTask() {
            @Override
            void onDocumentsReady(List<DocumentInfo> docs) {
                // TODO: Implement support in Files activity for opening multiple docs.
                BaseActivity.get(DirectoryFragment.this).onDocumentsPicked(docs);
            }
        }.execute(selected);
    }

    private void shareDocuments(final Selection selected) {
        Metrics.logUserAction(getContext(), Metrics.USER_ACTION_SHARE);

        new GetDocumentsTask() {
            @Override
            void onDocumentsReady(List<DocumentInfo> docs) {
                Intent intent;

                // Filter out directories and virtual files - those can't be shared.
                List<DocumentInfo> docsForSend = new ArrayList<>();
                for (DocumentInfo doc: docs) {
                    if (!doc.isDirectory() && !doc.isVirtualDocument()) {
                        docsForSend.add(doc);
                    }
                }

                if (docsForSend.size() == 1) {
                    final DocumentInfo doc = docsForSend.get(0);

                    intent = new Intent(Intent.ACTION_SEND);
                    intent.addFlags(Intent.FLAG_GRANT_READ_URI_PERMISSION);
                    intent.addCategory(Intent.CATEGORY_DEFAULT);
                    intent.setType(doc.mimeType);
                    intent.putExtra(Intent.EXTRA_STREAM, doc.derivedUri);

                } else if (docsForSend.size() > 1) {
                    intent = new Intent(Intent.ACTION_SEND_MULTIPLE);
                    intent.addFlags(Intent.FLAG_GRANT_READ_URI_PERMISSION);
                    intent.addCategory(Intent.CATEGORY_DEFAULT);

                    final ArrayList<String> mimeTypes = new ArrayList<>();
                    final ArrayList<Uri> uris = new ArrayList<>();
                    for (DocumentInfo doc : docsForSend) {
                        mimeTypes.add(doc.mimeType);
                        uris.add(doc.derivedUri);
                    }

                    intent.setType(findCommonMimeType(mimeTypes));
                    intent.putParcelableArrayListExtra(Intent.EXTRA_STREAM, uris);

                } else {
                    return;
                }

                intent = Intent.createChooser(intent, getActivity().getText(R.string.share_via));
                startActivity(intent);
            }
        }.execute(selected);
    }

    private String generateDeleteMessage(final List<DocumentInfo> docs) {
        String message;
        int dirsCount = 0;

        for (DocumentInfo doc : docs) {
            if (doc.isDirectory()) {
                ++dirsCount;
            }
        }

        if (docs.size() == 1) {
            // Deleteing 1 file xor 1 folder in cwd

            // Address b/28772371, where including user strings in message can result in
            // broken bidirectional support.
            String displayName = BidiFormatter.getInstance().unicodeWrap(docs.get(0).displayName);
            message = dirsCount == 0
                    ? getActivity().getString(R.string.delete_filename_confirmation_message,
                            displayName)
                    : getActivity().getString(R.string.delete_foldername_confirmation_message,
                            displayName);
        } else if (dirsCount == 0) {
            // Deleting only files in cwd
            message = Shared.getQuantityString(getActivity(),
                    R.plurals.delete_files_confirmation_message, docs.size());
        } else if (dirsCount == docs.size()) {
            // Deleting only folders in cwd
            message = Shared.getQuantityString(getActivity(),
                    R.plurals.delete_folders_confirmation_message, docs.size());
        } else {
            // Deleting mixed items (files and folders) in cwd
            message = Shared.getQuantityString(getActivity(),
                    R.plurals.delete_items_confirmation_message, docs.size());
        }
        return message;
    }

    private void deleteDocuments(final Selection selected) {
        Metrics.logUserAction(getContext(), Metrics.USER_ACTION_DELETE);

        assert(!selected.isEmpty());

        final DocumentInfo srcParent = getDisplayState().stack.peek();
        new GetDocumentsTask() {
            @Override
            void onDocumentsReady(final List<DocumentInfo> docs) {

                TextView message =
                        (TextView) mInflater.inflate(R.layout.dialog_delete_confirmation, null);
                message.setText(generateDeleteMessage(docs));

                // For now, we implement this dialog NOT
                // as a fragment (which can survive rotation and have its own state),
                // but as a simple runtime dialog. So rotating a device with an
                // active delete dialog...results in that dialog disappearing.
                // We can do better, but don't have cycles for it now.
                new AlertDialog.Builder(getActivity())
                    .setView(message)
                    .setPositiveButton(
                         android.R.string.ok,
                         new DialogInterface.OnClickListener() {
                            @Override
                            public void onClick(DialogInterface dialog, int id) {
                                // Finish selection mode first which clears selection so we
                                // don't end up trying to deselect deleted documents.
                                // This is done here, rather in the onActionItemClicked
                                // so we can avoid de-selecting items in the case where
                                // the user cancels the delete.
                                if (mActionMode != null) {
                                    mActionMode.finish();
                                } else {
                                    Log.w(TAG, "Action mode is null before deleting documents.");
                                }

                                UrisSupplier srcs = UrisSupplier.create(
                                        selected,
                                        mModel::getItemUri,
                                        getContext());

                                FileOperation operation = new FileOperation.Builder()
                                        .withOpType(FileOperationService.OPERATION_DELETE)
                                        .withDestination(getDisplayState().stack)
                                        .withSrcs(srcs)
                                        .withSrcParent(srcParent.derivedUri)
                                        .build();

                                FileOperations.start(getActivity(), operation, mFileOpCallback);
                            }
                        })
                    .setNegativeButton(android.R.string.cancel, null)
                    .show();
            }
        }.execute(selected);
    }

    private void transferDocuments(final Selection selected, final @OpType int mode) {
        if(mode == FileOperationService.OPERATION_COPY) {
            Metrics.logUserAction(getContext(), Metrics.USER_ACTION_COPY_TO);
        } else if (mode == FileOperationService.OPERATION_MOVE) {
            Metrics.logUserAction(getContext(), Metrics.USER_ACTION_MOVE_TO);
        }

        // Pop up a dialog to pick a destination.  This is inadequate but works for now.
        // TODO: Implement a picker that is to spec.
        final Intent intent = new Intent(
                Shared.ACTION_PICK_COPY_DESTINATION,
                Uri.EMPTY,
                getActivity(),
                DocumentsActivity.class);

        UrisSupplier srcs =
                UrisSupplier.create(selected, mModel::getItemUri, getContext());

        Uri srcParent = getDisplayState().stack.peek().derivedUri;
        mPendingOperation = new FileOperation.Builder()
                .withOpType(mode)
                .withSrcParent(srcParent)
                .withSrcs(srcs)
                .build();

        // Relay any config overrides bits present in the original intent.
        Intent original = getActivity().getIntent();
        if (original != null && original.hasExtra(Shared.EXTRA_PRODUCTIVITY_MODE)) {
            intent.putExtra(
                    Shared.EXTRA_PRODUCTIVITY_MODE,
                    original.getBooleanExtra(Shared.EXTRA_PRODUCTIVITY_MODE, false));
        }

        // Set an appropriate title on the drawer when it is shown in the picker.
        // Coupled with the fact that we auto-open the drawer for copy/move operations
        // it should basically be the thing people see first.
        int drawerTitleId = mode == FileOperationService.OPERATION_MOVE
                ? R.string.menu_move : R.string.menu_copy;
        intent.putExtra(DocumentsContract.EXTRA_PROMPT, getResources().getString(drawerTitleId));

        new GetDocumentsTask() {
            @Override
            void onDocumentsReady(List<DocumentInfo> docs) {
                // Determine if there is a directory in the set of documents
                // to be copied? Why? Directory creation isn't supported by some roots
                // (like Downloads). This informs DocumentsActivity (the "picker")
                // to restrict available roots to just those with support.
                intent.putExtra(Shared.EXTRA_DIRECTORY_COPY, hasDirectory(docs));
                intent.putExtra(FileOperationService.EXTRA_OPERATION_TYPE, mode);

                // This just identifies the type of request...we'll check it
                // when we reveive a response.
                startActivityForResult(intent, REQUEST_COPY_DESTINATION);
            }

        }.execute(selected);
    }

    private static boolean hasDirectory(List<DocumentInfo> docs) {
        for (DocumentInfo info : docs) {
            if (Document.MIME_TYPE_DIR.equals(info.mimeType)) {
                return true;
            }
        }
        return false;
    }

    private void renameDocuments(Selection selected) {
        Metrics.logUserAction(getContext(), Metrics.USER_ACTION_RENAME);

        // Batch renaming not supported
        // Rename option is only available in menu when 1 document selected
        assert(selected.size() == 1);

        new GetDocumentsTask() {
            @Override
            void onDocumentsReady(List<DocumentInfo> docs) {
                RenameDocumentFragment.show(getFragmentManager(), docs.get(0));
            }
        }.execute(selected);
    }

    @Override
    public void initDocumentHolder(DocumentHolder holder) {
        holder.addEventListener(mItemEventListener);
        holder.itemView.setOnFocusChangeListener(mFocusManager);
    }

    @Override
    public void onBindDocumentHolder(DocumentHolder holder, Cursor cursor) {
        setupDragAndDropOnDocumentView(holder.itemView, cursor);
    }

    @Override
    public State getDisplayState() {
        return getBaseActivity().getDisplayState();
    }

    @Override
    public Model getModel() {
        return mModel;
    }

    @Override
    public boolean isDocumentEnabled(String docMimeType, int docFlags) {
        return mTuner.isDocumentEnabled(docMimeType, docFlags);
    }

    private void showEmptyDirectory() {
        showEmptyView(R.string.empty, R.drawable.cabinet);
    }

    private void showNoResults(RootInfo root) {
        CharSequence msg = getContext().getResources().getText(R.string.no_results);
        showEmptyView(String.format(String.valueOf(msg), root.title), R.drawable.cabinet);
    }

    private void showQueryError() {
        showEmptyView(R.string.query_error, R.drawable.hourglass);
    }

    private void showEmptyView(@StringRes int id, int drawable) {
        showEmptyView(getContext().getResources().getText(id), drawable);
    }

    private void showEmptyView(CharSequence msg, int drawable) {
        View content = mEmptyView.findViewById(R.id.content);
        TextView msgView = (TextView) mEmptyView.findViewById(R.id.message);
        ImageView imageView = (ImageView) mEmptyView.findViewById(R.id.artwork);
        msgView.setText(msg);
        imageView.setImageResource(drawable);

        mEmptyView.setVisibility(View.VISIBLE);
        mEmptyView.requestFocus();
        mRecView.setVisibility(View.GONE);
    }

    private void showDirectory() {
        mEmptyView.setVisibility(View.GONE);
        mRecView.setVisibility(View.VISIBLE);
        mRecView.requestFocus();
    }

    private String findCommonMimeType(List<String> mimeTypes) {
        String[] commonType = mimeTypes.get(0).split("/");
        if (commonType.length != 2) {
            return "*/*";
        }

        for (int i = 1; i < mimeTypes.size(); i++) {
            String[] type = mimeTypes.get(i).split("/");
            if (type.length != 2) continue;

            if (!commonType[1].equals(type[1])) {
                commonType[1] = "*";
            }

            if (!commonType[0].equals(type[0])) {
                commonType[0] = "*";
                commonType[1] = "*";
                break;
            }
        }

        return commonType[0] + "/" + commonType[1];
    }

    public void copySelectedToClipboard() {
        Metrics.logUserAction(getContext(), Metrics.USER_ACTION_COPY_CLIPBOARD);

        Selection selection = mSelectionManager.getSelection(new Selection());
        if (selection.isEmpty()) {
            return;
        }
        mSelectionManager.clearSelection();

        mClipper.clipDocumentsForCopy(mModel::getItemUri, selection);

        Snackbars.showDocumentsClipped(getActivity(), selection.size());
    }

    public void cutSelectedToClipboard() {
        Metrics.logUserAction(getContext(), Metrics.USER_ACTION_CUT_CLIPBOARD);

        Selection selection = mSelectionManager.getSelection(new Selection());
        if (selection.isEmpty()) {
            return;
        }
        mSelectionManager.clearSelection();

        mClipper.clipDocumentsForCut(mModel::getItemUri, selection, getDisplayState().stack.peek());

        Snackbars.showDocumentsClipped(getActivity(), selection.size());
    }

    public void pasteFromClipboard() {
        Metrics.logUserAction(getContext(), Metrics.USER_ACTION_PASTE_CLIPBOARD);

        BaseActivity activity = (BaseActivity) getActivity();
        DocumentInfo destination = activity.getCurrentDirectory();
        mClipper.copyFromClipboard(destination, activity.getDisplayState().stack, mFileOpCallback);
        getActivity().invalidateOptionsMenu();
    }

    public void selectAllFiles() {
        Metrics.logUserAction(getContext(), Metrics.USER_ACTION_SELECT_ALL);

        // Exclude disabled files
        List<String> enabled = new ArrayList<String>();
        for (String id : mAdapter.getModelIds()) {
            Cursor cursor = getModel().getItem(id);
            if (cursor == null) {
                Log.w(TAG, "Skipping selection. Can't obtain cursor for modeId: " + id);
                continue;
            }
            String docMimeType = getCursorString(cursor, Document.COLUMN_MIME_TYPE);
            int docFlags = getCursorInt(cursor, Document.COLUMN_FLAGS);
            if (isDocumentEnabled(docMimeType, docFlags)) {
                enabled.add(id);
            }
        }

        // Only select things currently visible in the adapter.
        boolean changed = mSelectionManager.setItemsSelected(enabled, true);
        if (changed) {
            updateDisplayState();
        }
    }

    /**
     * Attempts to restore focus on the directory listing.
     */
    public void requestFocus() {
        mFocusManager.restoreLastFocus();
    }

    private void setupDragAndDropOnDocumentView(View view, Cursor cursor) {
        final String docMimeType = getCursorString(cursor, Document.COLUMN_MIME_TYPE);
        if (Document.MIME_TYPE_DIR.equals(docMimeType)) {
            // Make a directory item a drop target. Drop on non-directories and empty space
            // is handled at the list/grid view level.
            view.setOnDragListener(mOnDragListener);
        }

        if (mTuner.dragAndDropEnabled()) {
            // Make all items draggable.
            view.setOnLongClickListener(onLongClickListener);
        }
    }

    public void clearSelection() {
        mSelectionManager.clearSelection();
    }

    @Override
    public void runOnUiThread(Runnable runnable) {
        getActivity().runOnUiThread(runnable);
    }

    /**
     * {@inheritDoc}
     *
     * In DirectoryFragment, we spring loads the hovered folder.
     */
    @Override
    public void onViewHovered(View view) {
        BaseActivity activity = (BaseActivity) getActivity();
        if (getModelId(view) != null) {
           activity.springOpenDirectory(getDestination(view));
        }

        activity.setRootsDrawerOpen(false);
    }

    private void deleteDragClipFile() {
        mClipper.deleteDragClip();
    }

    boolean handleDropEvent(View v, DragEvent event) {
        BaseActivity activity = (BaseActivity) getActivity();
        activity.setRootsDrawerOpen(false);

        ClipData clipData = event.getClipData();
        assert (clipData != null);

        assert(DocumentClipper.getOpType(clipData) == FileOperationService.OPERATION_COPY);

        // Don't copy from the cwd into the cwd. Note: this currently doesn't work for
        // multi-window drag, because localState isn't carried over from one process to
        // another.
        Object src = event.getLocalState();
        DocumentInfo dst = getDestination(v);
        if (Objects.equals(src, dst)) {
            if (DEBUG) Log.d(TAG, "Drop target same as source. Ignoring.");
            return false;
        }

        // Recognize multi-window drag and drop based on the fact that localState is not
        // carried between processes. It will stop working when the localsState behavior
        // is changed. The info about window should be passed in the localState then.
        // The localState could also be null for copying from Recents in single window
        // mode, but Recents doesn't offer this functionality (no directories).
        Metrics.logUserAction(getContext(),
                src == null ? Metrics.USER_ACTION_DRAG_N_DROP_MULTI_WINDOW
                        : Metrics.USER_ACTION_DRAG_N_DROP);

        mClipper.copyFromClipData(dst, getDisplayState().stack, clipData, mFileOpCallback);
        return true;
    }

    private DocumentInfo getDestination(View v) {
        String id = getModelId(v);
        if (id != null) {
            Cursor dstCursor = mModel.getItem(id);
            if (dstCursor == null) {
                Log.w(TAG, "Invalid destination. Can't obtain cursor for modelId: " + id);
                return null;
            }
            return DocumentInfo.fromDirectoryCursor(dstCursor);
        }

        if (v == mRecView || v == mEmptyView) {
            return getDisplayState().stack.peek();
        }

        return null;
    }

    @Override
    public void setDropTargetHighlight(View v, boolean highlight) {
        // Note: use exact comparison - this code is searching for views which are children of
        // the RecyclerView instance in the UI.
        if (v.getParent() == mRecView) {
            RecyclerView.ViewHolder vh = mRecView.getChildViewHolder(v);
            if (vh instanceof DocumentHolder) {
                ((DocumentHolder) vh).setHighlighted(highlight);
            }
        }
    }

    /**
     * Gets the model ID for a given motion event (using the event position)
     */
    private String getModelId(MotionInputEvent e) {
        RecyclerView.ViewHolder vh = getTarget(e);
        if (vh instanceof DocumentHolder) {
            return ((DocumentHolder) vh).modelId;
        } else {
            return null;
        }
    }

    private @Nullable DocumentHolder getTarget(MotionInputEvent e) {
        View childView = mRecView.findChildViewUnder(e.getX(), e.getY());
        if (childView != null) {
            return (DocumentHolder) mRecView.getChildViewHolder(childView);
        } else {
            return null;
        }
    }

    /**
     * Gets the model ID for a given RecyclerView item.
     * @param view A View that is a document item view, or a child of a document item view.
     * @return The Model ID for the given document, or null if the given view is not associated with
     *     a document item view.
     */
    protected @Nullable String getModelId(View view) {
        View itemView = mRecView.findContainingItemView(view);
        if (itemView != null) {
            RecyclerView.ViewHolder vh = mRecView.getChildViewHolder(itemView);
            if (vh instanceof DocumentHolder) {
                return ((DocumentHolder) vh).modelId;
            }
        }
        return null;
    }

<<<<<<< HEAD
=======
    private List<DocumentInfo> getDraggableDocuments(View currentItemView) {
        String modelId = getModelId(currentItemView);
        if (modelId == null) {
            return Collections.EMPTY_LIST;
        }

        final List<DocumentInfo> selectedDocs =
                mModel.getDocuments(mSelectionManager.getSelection());
        if (!selectedDocs.isEmpty()) {
            if (!isSelected(modelId)) {
                // There is a selection that does not include the current item, drag nothing.
                return Collections.EMPTY_LIST;
            }
            return selectedDocs;
        }

        final Cursor cursor = mModel.getItem(modelId);
        if (cursor == null) {
            Log.w(TAG, "Undraggable document. Can't obtain cursor for modelId " + modelId);
            return Collections.EMPTY_LIST;
        }

        return Lists.newArrayList(
                DocumentInfo.fromDirectoryCursor(cursor));
    }

    private static class DragShadowBuilder extends View.DragShadowBuilder {

        private final Context mContext;
        private final IconHelper mIconHelper;
        private final LayoutInflater mInflater;
        private final View mShadowView;
        private final TextView mTitle;
        private final ImageView mIcon;
        private final int mWidth;
        private final int mHeight;

        public DragShadowBuilder(Context context, IconHelper iconHelper, List<DocumentInfo> docs) {
            mContext = context;
            mIconHelper = iconHelper;
            mInflater = LayoutInflater.from(context);

            mWidth = mContext.getResources().getDimensionPixelSize(R.dimen.drag_shadow_width);
            mHeight= mContext.getResources().getDimensionPixelSize(R.dimen.drag_shadow_height);

            mShadowView = mInflater.inflate(R.layout.drag_shadow_layout, null);
            mTitle = (TextView) mShadowView.findViewById(android.R.id.title);
            mIcon = (ImageView) mShadowView.findViewById(android.R.id.icon);

            mTitle.setText(getTitle(docs));
            mIcon.setImageDrawable(getIcon(docs));
        }

        private Drawable getIcon(List<DocumentInfo> docs) {
            if (docs.size() == 1) {
                final DocumentInfo doc = docs.get(0);
                return mIconHelper.getDocumentIcon(mContext, doc.authority, doc.documentId,
                        doc.mimeType, doc.icon);
            }
            return mContext.getDrawable(com.android.internal.R.drawable.ic_doc_generic);
        }

        private String getTitle(List<DocumentInfo> docs) {
            if (docs.size() == 1) {
                final DocumentInfo doc = docs.get(0);
                return doc.displayName;
            }
            return Shared.getQuantityString(mContext, R.plurals.elements_dragged, docs.size());
        }

        @Override
        public void onProvideShadowMetrics(
                Point shadowSize, Point shadowTouchPoint) {
            shadowSize.set(mWidth, mHeight);
            shadowTouchPoint.set(mWidth, mHeight);
        }

        @Override
        public void onDrawShadow(Canvas canvas) {
            Rect r = canvas.getClipBounds();
            // Calling measure is necessary in order for all child views to get correctly laid out.
            mShadowView.measure(
                    View.MeasureSpec.makeMeasureSpec(r.right- r.left, View.MeasureSpec.EXACTLY),
                    View.MeasureSpec.makeMeasureSpec(r.top- r.bottom, View.MeasureSpec.EXACTLY));
            mShadowView.layout(r.left, r.top, r.right, r.bottom);
            mShadowView.draw(canvas);
        }
    }
>>>>>>> d4e0de5f
    /**
     * Abstract task providing support for loading documents *off*
     * the main thread. And if it isn't obvious, creating a list
     * of documents (especially large lists) can be pretty expensive.
     */
    private abstract class GetDocumentsTask
            extends AsyncTask<Selection, Void, List<DocumentInfo>> {
        @Override
        protected final List<DocumentInfo> doInBackground(Selection... selected) {
            return mModel.getDocuments(selected[0]);
        }

        @Override
        protected final void onPostExecute(List<DocumentInfo> docs) {
            onDocumentsReady(docs);
        }

        abstract void onDocumentsReady(List<DocumentInfo> docs);
    }

    @Override
    public boolean isSelected(String modelId) {
        return mSelectionManager.getSelection().contains(modelId);
    }

    private final class ModelUpdateListener implements Model.UpdateListener {
        @Override
        public void onModelUpdate(Model model) {
            if (model.info != null || model.error != null) {
                mMessageBar.setInfo(model.info);
                mMessageBar.setError(model.error);
                mMessageBar.show();
            }

            mProgressBar.setVisibility(model.isLoading() ? View.VISIBLE : View.GONE);

            if (model.isEmpty()) {
                if (mSearchMode) {
                    showNoResults(getDisplayState().stack.root);
                } else {
                    showEmptyDirectory();
                }
            } else {
                showDirectory();
                mAdapter.notifyDataSetChanged();
            }

            if (!model.isLoading()) {
                getBaseActivity().notifyDirectoryLoaded(
                    model.doc != null ? model.doc.derivedUri : null);
            }
        }

        @Override
        public void onModelUpdateFailed(Exception e) {
            showQueryError();
        }
    }

    private Drawable getDragIcon(Selection selection) {
        if (selection.size() == 1) {
            DocumentInfo doc = getSingleSelectedDocument(selection);
            return mIconHelper.getDocumentIcon(getContext(), doc);
        }
        return getContext().getDrawable(R.drawable.ic_doc_generic);
    }

    private String getDragTitle(Selection selection) {
        assert (!selection.isEmpty());
        if (selection.size() == 1) {
            DocumentInfo doc = getSingleSelectedDocument(selection);
            return doc.displayName;
        }

        return Shared.getQuantityString(getContext(), R.plurals.elements_dragged, selection.size());
    }

    private DocumentInfo getSingleSelectedDocument(Selection selection) {
        assert (selection.size() == 1);
        final List<DocumentInfo> docs = mModel.getDocuments(mSelectionManager.getSelection());
        assert (docs.size() == 1);
        return docs.get(0);
    }

    private DragStartHelper.OnDragStartListener mOnDragStartListener =
            new DragStartHelper.OnDragStartListener() {
                @Override
                public boolean onDragStart(View v, DragStartHelper helper) {
                    Selection selection = mSelectionManager.getSelection();

                    if (v == null) {
                        Log.d(TAG, "Ignoring drag event, null view");
                        return false;
                    }
                    if (!isSelected(getModelId(v))) {
                        Log.d(TAG, "Ignoring drag event, unselected view.");
                        return false;
                    }

                    // NOTE: Preparation of the ClipData object can require a lot of time
                    // and ideally should be done in the background. Unfortunately
                    // the current code layout and framework assumptions don't support
                    // this. So for now, we could end up doing a bunch of i/o on main thread.
                    v.startDragAndDrop(
                            mClipper.getClipDataForDrag(
                                    mModel::getItemUri,
                                    selection,
                                    FileOperationService.OPERATION_COPY),
                            new DragShadowBuilder(
                                    getActivity(),
                                    getDragTitle(selection),
                                    getDragIcon(selection)),
                            getDisplayState().stack.peek(),
                            View.DRAG_FLAG_GLOBAL
                                    | View.DRAG_FLAG_GLOBAL_URI_READ
                                    | View.DRAG_FLAG_GLOBAL_URI_WRITE);

                    return true;
                }
            };


    private DragStartHelper mDragHelper = new DragStartHelper(null, mOnDragStartListener);

    private View.OnLongClickListener onLongClickListener = new View.OnLongClickListener() {
        @Override
        public boolean onLongClick(View v) {
            return mDragHelper.onLongClick(v);
        }
    };

    private boolean canSelect(String modelId) {

        // TODO: Combine this method with onBeforeItemStateChange, as both of them are almost
        // the same, and responsible for the same thing (whether to select or not).
        final Cursor cursor = mModel.getItem(modelId);
        if (cursor == null) {
            Log.w(TAG, "Couldn't obtain cursor for modelId: " + modelId);
            return false;
        }

        final String docMimeType = getCursorString(cursor, Document.COLUMN_MIME_TYPE);
        final int docFlags = getCursorInt(cursor, Document.COLUMN_FLAGS);
        return mTuner.canSelectType(docMimeType, docFlags);
    }

    public static void showDirectory(
            FragmentManager fm, RootInfo root, DocumentInfo doc, int anim) {
        create(fm, TYPE_NORMAL, root, doc, null, anim);
    }

    public static void showRecentsOpen(FragmentManager fm, int anim) {
        create(fm, TYPE_RECENT_OPEN, null, null, null, anim);
    }

    public static void reloadSearch(FragmentManager fm, RootInfo root, DocumentInfo doc,
            String query) {
        DirectoryFragment df = get(fm);

        df.mQuery = query;
        df.mRoot = root;
        df.mDocument = doc;
        df.mSearchMode =  query != null;
        df.getLoaderManager().restartLoader(LOADER_ID, null, df);
    }

    public static void reload(FragmentManager fm, int type, RootInfo root, DocumentInfo doc,
            String query) {
        DirectoryFragment df = get(fm);
        df.mType = type;
        df.mQuery = query;
        df.mRoot = root;
        df.mDocument = doc;
        df.mSearchMode =  query != null;
        df.getLoaderManager().restartLoader(LOADER_ID, null, df);
    }

    public static void create(FragmentManager fm, int type, RootInfo root, DocumentInfo doc,
            String query, int anim) {
        final Bundle args = new Bundle();
        args.putInt(Shared.EXTRA_TYPE, type);
        args.putParcelable(Shared.EXTRA_ROOT, root);
        args.putParcelable(Shared.EXTRA_DOC, doc);
        args.putString(Shared.EXTRA_QUERY, query);
        args.putParcelable(Shared.EXTRA_SELECTION, new Selection());

        final FragmentTransaction ft = fm.beginTransaction();
        AnimationView.setupAnimations(ft, anim, args);

        final DirectoryFragment fragment = new DirectoryFragment();
        fragment.setArguments(args);

        ft.replace(getFragmentId(), fragment);
        ft.commitAllowingStateLoss();
    }

    private static String buildStateKey(RootInfo root, DocumentInfo doc) {
        final StringBuilder builder = new StringBuilder();
        builder.append(root != null ? root.authority : "null").append(';');
        builder.append(root != null ? root.rootId : "null").append(';');
        builder.append(doc != null ? doc.documentId : "null");
        return builder.toString();
    }

    public static @Nullable DirectoryFragment get(FragmentManager fm) {
        // TODO: deal with multiple directories shown at once
        Fragment fragment = fm.findFragmentById(getFragmentId());
        return fragment instanceof DirectoryFragment
                ? (DirectoryFragment) fragment
                : null;
    }

    private static int getFragmentId() {
        return R.id.container_directory;
    }

    @Override
    public Loader<DirectoryResult> onCreateLoader(int id, Bundle args) {
        Context context = getActivity();
        State state = getDisplayState();

        Uri contentsUri;
        switch (mType) {
            case TYPE_NORMAL:
                contentsUri = mSearchMode ? DocumentsContract.buildSearchDocumentsUri(
                        mRoot.authority, mRoot.rootId, mQuery)
                        : DocumentsContract.buildChildDocumentsUri(
                                mDocument.authority, mDocument.documentId);
                if (mTuner.managedModeEnabled()) {
                    contentsUri = DocumentsContract.setManageMode(contentsUri);
                }
                return new DirectoryLoader(
                        context, mType, mRoot, mDocument, contentsUri, state.userSortOrder,
                        mSearchMode);
            case TYPE_RECENT_OPEN:
                final RootsCache roots = DocumentsApplication.getRootsCache(context);
                return new RecentsLoader(context, roots, state);

            default:
                throw new IllegalStateException("Unknown type " + mType);
        }
    }

    @Override
    public void onLoadFinished(Loader<DirectoryResult> loader, DirectoryResult result) {
        if (!isAdded()) return;

        if (mSearchMode) {
            Metrics.logUserAction(getContext(), Metrics.USER_ACTION_SEARCH);
        }

        State state = getDisplayState();

        mAdapter.notifyDataSetChanged();
        mModel.update(result);

        state.derivedSortOrder = result.sortOrder;

        updateLayout(state.derivedMode);

        if (mRestoredSelection != null) {
            mSelectionManager.restoreSelection(mRestoredSelection);
            // Note, we'll take care of cleaning up retained selection
            // in the selection handler where we already have some
            // specialized code to handle when selection was restored.
        }

        // Restore any previous instance state
        final SparseArray<Parcelable> container = state.dirState.remove(mStateKey);
        if (container != null && !getArguments().getBoolean(Shared.EXTRA_IGNORE_STATE, false)) {
            getView().restoreHierarchyState(container);
        } else if (mLastSortOrder != state.derivedSortOrder) {
            // The derived sort order takes the user sort order into account, but applies
            // directory-specific defaults when the user doesn't explicitly set the sort
            // order. Scroll to the top if the sort order actually changed.
            mRecView.smoothScrollToPosition(0);
        }

        mLastSortOrder = state.derivedSortOrder;

        mTuner.onModelLoaded(mModel, mType, mSearchMode);

    }

    @Override
    public void onLoaderReset(Loader<DirectoryResult> loader) {
        mModel.update(null);
    }
  }<|MERGE_RESOLUTION|>--- conflicted
+++ resolved
@@ -1404,97 +1404,6 @@
         return null;
     }
 
-<<<<<<< HEAD
-=======
-    private List<DocumentInfo> getDraggableDocuments(View currentItemView) {
-        String modelId = getModelId(currentItemView);
-        if (modelId == null) {
-            return Collections.EMPTY_LIST;
-        }
-
-        final List<DocumentInfo> selectedDocs =
-                mModel.getDocuments(mSelectionManager.getSelection());
-        if (!selectedDocs.isEmpty()) {
-            if (!isSelected(modelId)) {
-                // There is a selection that does not include the current item, drag nothing.
-                return Collections.EMPTY_LIST;
-            }
-            return selectedDocs;
-        }
-
-        final Cursor cursor = mModel.getItem(modelId);
-        if (cursor == null) {
-            Log.w(TAG, "Undraggable document. Can't obtain cursor for modelId " + modelId);
-            return Collections.EMPTY_LIST;
-        }
-
-        return Lists.newArrayList(
-                DocumentInfo.fromDirectoryCursor(cursor));
-    }
-
-    private static class DragShadowBuilder extends View.DragShadowBuilder {
-
-        private final Context mContext;
-        private final IconHelper mIconHelper;
-        private final LayoutInflater mInflater;
-        private final View mShadowView;
-        private final TextView mTitle;
-        private final ImageView mIcon;
-        private final int mWidth;
-        private final int mHeight;
-
-        public DragShadowBuilder(Context context, IconHelper iconHelper, List<DocumentInfo> docs) {
-            mContext = context;
-            mIconHelper = iconHelper;
-            mInflater = LayoutInflater.from(context);
-
-            mWidth = mContext.getResources().getDimensionPixelSize(R.dimen.drag_shadow_width);
-            mHeight= mContext.getResources().getDimensionPixelSize(R.dimen.drag_shadow_height);
-
-            mShadowView = mInflater.inflate(R.layout.drag_shadow_layout, null);
-            mTitle = (TextView) mShadowView.findViewById(android.R.id.title);
-            mIcon = (ImageView) mShadowView.findViewById(android.R.id.icon);
-
-            mTitle.setText(getTitle(docs));
-            mIcon.setImageDrawable(getIcon(docs));
-        }
-
-        private Drawable getIcon(List<DocumentInfo> docs) {
-            if (docs.size() == 1) {
-                final DocumentInfo doc = docs.get(0);
-                return mIconHelper.getDocumentIcon(mContext, doc.authority, doc.documentId,
-                        doc.mimeType, doc.icon);
-            }
-            return mContext.getDrawable(com.android.internal.R.drawable.ic_doc_generic);
-        }
-
-        private String getTitle(List<DocumentInfo> docs) {
-            if (docs.size() == 1) {
-                final DocumentInfo doc = docs.get(0);
-                return doc.displayName;
-            }
-            return Shared.getQuantityString(mContext, R.plurals.elements_dragged, docs.size());
-        }
-
-        @Override
-        public void onProvideShadowMetrics(
-                Point shadowSize, Point shadowTouchPoint) {
-            shadowSize.set(mWidth, mHeight);
-            shadowTouchPoint.set(mWidth, mHeight);
-        }
-
-        @Override
-        public void onDrawShadow(Canvas canvas) {
-            Rect r = canvas.getClipBounds();
-            // Calling measure is necessary in order for all child views to get correctly laid out.
-            mShadowView.measure(
-                    View.MeasureSpec.makeMeasureSpec(r.right- r.left, View.MeasureSpec.EXACTLY),
-                    View.MeasureSpec.makeMeasureSpec(r.top- r.bottom, View.MeasureSpec.EXACTLY));
-            mShadowView.layout(r.left, r.top, r.right, r.bottom);
-            mShadowView.draw(canvas);
-        }
-    }
->>>>>>> d4e0de5f
     /**
      * Abstract task providing support for loading documents *off*
      * the main thread. And if it isn't obvious, creating a list
@@ -1559,7 +1468,7 @@
             DocumentInfo doc = getSingleSelectedDocument(selection);
             return mIconHelper.getDocumentIcon(getContext(), doc);
         }
-        return getContext().getDrawable(R.drawable.ic_doc_generic);
+        return getContext().getDrawable(com.android.internal.R.drawable.ic_doc_generic);
     }
 
     private String getDragTitle(Selection selection) {
