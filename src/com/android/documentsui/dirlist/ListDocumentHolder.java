/*
 * Copyright (C) 2015 The Android Open Source Project
 *
 * Licensed under the Apache License, Version 2.0 (the "License");
 * you may not use this file except in compliance with the License.
 * You may obtain a copy of the License at
 *
 *      http://www.apache.org/licenses/LICENSE-2.0
 *
 * Unless required by applicable law or agreed to in writing, software
 * distributed under the License is distributed on an "AS IS" BASIS,
 * WITHOUT WARRANTIES OR CONDITIONS OF ANY KIND, either express or implied.
 * See the License for the specific language governing permissions and
 * limitations under the License.
 */

package com.android.documentsui.dirlist;

import static com.android.documentsui.model.DocumentInfo.getCursorInt;
import static com.android.documentsui.model.DocumentInfo.getCursorLong;
import static com.android.documentsui.model.DocumentInfo.getCursorString;

import android.content.Context;
import android.database.Cursor;
import android.net.Uri;
import android.provider.DocumentsContract;
import android.provider.DocumentsContract.Document;
import android.text.format.Formatter;
import android.view.View;
import android.view.ViewGroup;
import android.widget.ImageView;
import android.widget.LinearLayout;
import android.widget.TextView;

import com.android.documentsui.R;
import com.android.documentsui.RootCursorWrapper;
import com.android.documentsui.Shared;
import com.android.documentsui.State;

final class ListDocumentHolder extends DocumentHolder {
    final TextView mTitle;
    final LinearLayout mDetails;  // Container of date/size/summary
    final TextView mDate;
    final TextView mSize;
    final TextView mSummary;
    final ImageView mIconMime;
    final ImageView mIconThumb;
    final ImageView mIconCheck;
    final IconHelper mIconHelper;

    public ListDocumentHolder(Context context, ViewGroup parent, IconHelper iconHelper) {
        super(context, parent, R.layout.item_doc_list);

        mTitle = (TextView) itemView.findViewById(android.R.id.title);
        mDate = (TextView) itemView.findViewById(R.id.date);
        mSize = (TextView) itemView.findViewById(R.id.size);
        mSummary = (TextView) itemView.findViewById(android.R.id.summary);
        mIconMime = (ImageView) itemView.findViewById(R.id.icon_mime);
        mIconThumb = (ImageView) itemView.findViewById(R.id.icon_thumb);
        mIconCheck = (ImageView) itemView.findViewById(R.id.icon_check);
        // Warning: mDetails view doesn't exists in layout-sw720dp-land layout
        mDetails = (LinearLayout) itemView.findViewById(R.id.line2);

        mIconHelper = iconHelper;
    }

    @Override
    public void setSelected(boolean selected, boolean animate) {
        // We always want to make sure our check box disappears if we're not selected,
        // even if the item is disabled. But it should be an error (see assert below)
        // to be set to selected && be disabled.
        float checkAlpha = selected ? 1f : 0f;
        if (animate) {
            mIconCheck.animate().alpha(checkAlpha).start();
        } else {
            mIconCheck.setAlpha(checkAlpha);
        }

        if (!itemView.isEnabled()) {
            assert(!selected);
            return;
        }

        super.setSelected(selected, animate);

        if (animate) {
            mIconMime.animate().alpha(1f - checkAlpha).start();
            mIconThumb.animate().alpha(1f - checkAlpha).start();
        } else {
            mIconMime.setAlpha(1f - checkAlpha);
            mIconThumb.setAlpha(1f - checkAlpha);
        }
    }

    @Override
    public void setEnabled(boolean enabled) {
        super.setEnabled(enabled);

        // Text colors enabled/disabled is handle via a color set.
        final float imgAlpha = enabled ? 1f : DISABLED_ALPHA;
        mIconMime.setAlpha(imgAlpha);
        mIconThumb.setAlpha(imgAlpha);
    }

    /**
     * Bind this view to the given document for display.
     * @param cursor Pointing to the item to be bound.
     * @param modelId The model ID of the item.
     * @param state Current display state.
     */
    @Override
    public void bind(Cursor cursor, String modelId, State state) {
        assert(cursor != null);

        this.modelId = modelId;

        final String docAuthority = getCursorString(cursor, RootCursorWrapper.COLUMN_AUTHORITY);
        final String docId = getCursorString(cursor, Document.COLUMN_DOCUMENT_ID);
        final String docMimeType = getCursorString(cursor, Document.COLUMN_MIME_TYPE);
        final String docDisplayName = getCursorString(cursor, Document.COLUMN_DISPLAY_NAME);
        final long docLastModified = getCursorLong(cursor, Document.COLUMN_LAST_MODIFIED);
        final int docIcon = getCursorInt(cursor, Document.COLUMN_ICON);
        final int docFlags = getCursorInt(cursor, Document.COLUMN_FLAGS);
        final String docSummary = getCursorString(cursor, Document.COLUMN_SUMMARY);
        final long docSize = getCursorLong(cursor, Document.COLUMN_SIZE);
        final boolean isDirectory = Document.MIME_TYPE_DIR.equals(docMimeType);

        mIconHelper.stopLoading(mIconThumb);

        mIconMime.animate().cancel();
        mIconMime.setAlpha(1f);
        mIconThumb.animate().cancel();
        mIconThumb.setAlpha(0f);

        final Uri uri = DocumentsContract.buildDocumentUri(docAuthority, docId);
<<<<<<< HEAD
        mIconHelper.load(uri, docMimeType, docFlags, docIcon, mIconThumb, mIconMime, null);
=======
        mIconHelper.load(uri, docMimeType, docFlags, docIcon, docLastModified, mIconThumb,
                mIconMime, null);
>>>>>>> d8608d02

        mTitle.setText(docDisplayName, TextView.BufferType.SPANNABLE);
        mTitle.setVisibility(View.VISIBLE);


        boolean hasDetails = false;
        if (isDirectory) {
            // Note, we don't show any details for any directory...ever.
            hasDetails = false;
        } else {
            if (docSummary != null) {
                hasDetails = true;
                mSummary.setText(docSummary);
                mSummary.setVisibility(View.VISIBLE);
            } else {
                mSummary.setVisibility(View.INVISIBLE);
            }

            if (docLastModified > 0) {
                hasDetails = true;
                mDate.setText(Shared.formatTime(mContext, docLastModified));
            } else {
                mDate.setText(null);
            }

            if (state.showSize && docSize > -1) {
                hasDetails = true;
                mSize.setVisibility(View.VISIBLE);
                mSize.setText(Formatter.formatFileSize(mContext, docSize));
            } else {
                mSize.setVisibility(View.GONE);
            }
        }

        // mDetails view doesn't exists in layout-sw720dp-land layout
        if (mDetails != null) {
            mDetails.setVisibility(hasDetails ? View.VISIBLE : View.GONE);
        }
    }
}<|MERGE_RESOLUTION|>--- conflicted
+++ resolved
@@ -133,12 +133,8 @@
         mIconThumb.setAlpha(0f);
 
         final Uri uri = DocumentsContract.buildDocumentUri(docAuthority, docId);
-<<<<<<< HEAD
-        mIconHelper.load(uri, docMimeType, docFlags, docIcon, mIconThumb, mIconMime, null);
-=======
         mIconHelper.load(uri, docMimeType, docFlags, docIcon, docLastModified, mIconThumb,
                 mIconMime, null);
->>>>>>> d8608d02
 
         mTitle.setText(docDisplayName, TextView.BufferType.SPANNABLE);
         mTitle.setVisibility(View.VISIBLE);
