--- conflicted
+++ resolved
@@ -143,10 +143,7 @@
         private final ImageView mIconMime;
         private final ImageView mIconThumb;
         private final Point mThumbSize;
-<<<<<<< HEAD
-=======
         private final long mLastModified;
->>>>>>> d8608d02
 
         // A callback to apply animation to image views after the thumbnail is loaded.
         private final BiConsumer<View, View> mImageAnimator;
@@ -154,20 +151,13 @@
         private final CancellationSignal mSignal;
 
         public LoaderTask(Uri uri, ImageView iconMime, ImageView iconThumb,
-<<<<<<< HEAD
-                Point thumbSize, BiConsumer<View, View> animator) {
-=======
                 Point thumbSize, long lastModified, BiConsumer<View, View> animator) {
->>>>>>> d8608d02
             mUri = uri;
             mIconMime = iconMime;
             mIconThumb = iconThumb;
             mThumbSize = thumbSize;
             mImageAnimator = animator;
-<<<<<<< HEAD
-=======
             mLastModified = lastModified;
->>>>>>> d8608d02
             mSignal = new CancellationSignal();
             if (DEBUG) Log.d(TAG, "Starting icon loader task for " + mUri);
         }
@@ -196,11 +186,7 @@
                 result = DocumentsContract.getDocumentThumbnail(client, mUri, mThumbSize, mSignal);
                 if (result != null) {
                     final ThumbnailCache cache = DocumentsApplication.getThumbnailCache(context);
-<<<<<<< HEAD
-                    cache.putThumbnail(mUri, mThumbSize, result);
-=======
                     cache.putThumbnail(mUri, mThumbSize, result, mLastModified);
->>>>>>> d8608d02
                 }
             } catch (Exception e) {
                 if (!(e instanceof OperationCanceledException)) {
@@ -238,11 +224,7 @@
      * @param subIconMime The second itemview's mime icon. Always visible.
      * @return
      */
-<<<<<<< HEAD
-    public void load(Uri uri, String mimeType, int docFlags, int docIcon,
-=======
     public void load(Uri uri, String mimeType, int docFlags, int docIcon, long docLastModified,
->>>>>>> d8608d02
             ImageView iconThumb, ImageView iconMime, @Nullable ImageView subIconMime) {
         boolean loadedThumbnail = false;
 
@@ -253,12 +235,8 @@
                 || MimePredicate.mimeMatches(MimePredicate.VISUAL_MIMES, mimeType);
         final boolean showThumbnail = supportsThumbnail && allowThumbnail && mThumbnailsEnabled;
         if (showThumbnail) {
-<<<<<<< HEAD
-            loadedThumbnail = loadThumbnail(uri, docAuthority, iconThumb, iconMime);
-=======
             loadedThumbnail =
                 loadThumbnail(uri, docAuthority, docLastModified, iconThumb, iconMime);
->>>>>>> d8608d02
         }
 
         final Drawable mimeIcon = getDocumentIcon(mContext, docAuthority,
@@ -276,25 +254,13 @@
         }
     }
 
-<<<<<<< HEAD
-    private boolean loadThumbnail(Uri uri, String docAuthority, ImageView iconThumb,
-            ImageView iconMime) {
-=======
     private boolean loadThumbnail(Uri uri, String docAuthority, long docLastModified,
             ImageView iconThumb, ImageView iconMime) {
->>>>>>> d8608d02
         final Result result = mThumbnailCache.getThumbnail(uri, mCurrentSize);
 
         final Bitmap cachedThumbnail = result.getThumbnail();
         iconThumb.setImageBitmap(cachedThumbnail);
 
-<<<<<<< HEAD
-        if (!result.isExactHit()) {
-            final BiConsumer<View, View> animator =
-                    (cachedThumbnail == null ? ANIM_FADE_IN : ANIM_NO_OP);
-            final LoaderTask task =
-                    new LoaderTask(uri, iconMime, iconThumb, mCurrentSize, animator);
-=======
         boolean stale = (docLastModified > result.getLastModified());
         if (DEBUG) Log.d(TAG, String.format("Load thumbnail for %s, got result %d and stale %b.",
                 uri.toString(), result.getStatus(), stale));
@@ -303,7 +269,6 @@
                     (cachedThumbnail == null ? ANIM_FADE_IN : ANIM_NO_OP);
             final LoaderTask task = new LoaderTask(uri, iconMime, iconThumb, mCurrentSize,
                     docLastModified, animator);
->>>>>>> d8608d02
 
             iconThumb.setTag(task);
 
