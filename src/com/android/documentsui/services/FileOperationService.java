--- conflicted
+++ resolved
@@ -142,10 +142,7 @@
         executor = null;
         deletionExecutor = null;
         handler = null;
-<<<<<<< HEAD
-=======
-
->>>>>>> b1163292
+
         if (DEBUG) Log.d(TAG, "Destroyed.");
     }
 
@@ -170,13 +167,10 @@
         // Track the service supplied id so we can stop the service once we're out of work to do.
         mLastServiceId = serviceId;
 
-<<<<<<< HEAD
-=======
         return START_NOT_STICKY;
     }
 
     private void handleOperation(Intent intent, String jobId, ClipDetails details) {
->>>>>>> b1163292
         synchronized (mRunning) {
             if (mWakeLock == null) {
                 mWakeLock = mPowerManager.newWakeLock(PowerManager.PARTIAL_WAKE_LOCK, TAG);
@@ -184,11 +178,7 @@
 
             DocumentStack stack = intent.getParcelableExtra(Shared.EXTRA_STACK);
 
-<<<<<<< HEAD
-            Job job = createJob(operationType, jobId, srcs, srcParent, stack);
-=======
             Job job = createJob(jobId, details, stack);
->>>>>>> b1163292
 
             if (job == null) {
                 return;
@@ -198,11 +188,7 @@
 
             assert (job != null);
             if (DEBUG) Log.d(TAG, "Scheduling job " + job.id + ".");
-<<<<<<< HEAD
-            Future<?> future = getExecutorService(operationType).submit(job);
-=======
             Future<?> future = getExecutorService(details.getOpType()).submit(job);
->>>>>>> b1163292
             mRunning.put(jobId, new JobRecord(job, future));
         }
     }
@@ -283,18 +269,6 @@
         }
     }
 
-    private ExecutorService getExecutorService(@OpType int operationType) {
-        switch (operationType) {
-            case OPERATION_COPY:
-            case OPERATION_MOVE:
-                return executor;
-            case OPERATION_DELETE:
-                return deletionExecutor;
-            default:
-                throw new UnsupportedOperationException();
-        }
-    }
-
     @GuardedBy("mRunning")
     private void deleteJob(Job job) {
         if (DEBUG) Log.d(TAG, "deleteJob: " + job.id);
@@ -357,11 +331,7 @@
             mNotificationManager.cancel(job.id, NOTIFICATION_ID_PROGRESS);
 
             if (job.hasFailures()) {
-<<<<<<< HEAD
-                Log.e(TAG, "Job failed on files: " + job.failedFiles.size() + ".");
-=======
                 Log.e(TAG, "Job failed on files: " + job.failedFileCount + ".");
->>>>>>> b1163292
                 mNotificationManager.notify(
                         job.id, NOTIFICATION_ID_FAILURE, job.getFailureNotification());
             }
@@ -396,10 +366,6 @@
      * we poll states of jobs.
      */
     private static final class JobMonitor implements Runnable {
-<<<<<<< HEAD
-        private static final long INITIAL_PROGRESS_DELAY_MILLIS = 10L;
-=======
->>>>>>> b1163292
         private static final long PROGRESS_INTERVAL_MILLIS = 500L;
 
         private final Job mJob;
@@ -413,12 +379,7 @@
         }
 
         private void start() {
-<<<<<<< HEAD
-            // Delay the first update to avoid dividing by 0 when calculate speed
-            mHandler.postDelayed(this, INITIAL_PROGRESS_DELAY_MILLIS);
-=======
             mHandler.post(this);
->>>>>>> b1163292
         }
 
         @Override
@@ -429,16 +390,11 @@
                 return;
             }
 
-<<<<<<< HEAD
-            mNotificationManager.notify(
-                    mJob.id, NOTIFICATION_ID_PROGRESS, mJob.getProgressNotification());
-=======
             // Only job in set up state has progress bar
             if (mJob.getState() == Job.STATE_SET_UP) {
                 mNotificationManager.notify(
                         mJob.id, NOTIFICATION_ID_PROGRESS, mJob.getProgressNotification());
             }
->>>>>>> b1163292
 
             mHandler.postDelayed(this, PROGRESS_INTERVAL_MILLIS);
         }
