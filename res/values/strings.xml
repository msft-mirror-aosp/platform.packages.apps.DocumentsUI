<?xml version="1.0" encoding="utf-8"?>
<!-- Copyright (C) 2013 The Android Open Source Project

     Licensed under the Apache License, Version 2.0 (the "License");
     you may not use this file except in compliance with the License.
     You may obtain a copy of the License at

          http://www.apache.org/licenses/LICENSE-2.0

     Unless required by applicable law or agreed to in writing, software
     distributed under the License is distributed on an "AS IS" BASIS,
     WITHOUT WARRANTIES OR CONDITIONS OF ANY KIND, either express or implied.
     See the License for the specific language governing permissions and
     limitations under the License.
-->

<resources xmlns:xliff="urn:oasis:names:tc:xliff:document:1.2">
    <!-- Title of the Files application [CHAR LIMIT=32] -->
    <string name="files_label">Files</string>

    <!-- Title of the Downloads application, which sometimes Files is known as [CHAR LIMIT=32] -->
    <string name="downloads_label">Downloads</string>

    <!-- Title of the documents application [CHAR LIMIT=32] -->
    <string name="app_label">@string/files_label</string>

    <!-- Title of the documents application [CHAR LIMIT=32] -->
    <string name="launcher_label">@string/files_label</string>

    <!-- Action bar title prompting user to choose a location to open a document from [CHAR LIMIT=32] -->
    <string name="title_open">Open from</string>
    <!-- Action bar title prompting user to choose a location to save a document to [CHAR LIMIT=32] -->
    <string name="title_save">Save to</string>

    <!-- Menu item that creates a new directory/folder at the current location [CHAR LIMIT=28] -->
    <string name="menu_create_dir">New folder</string>
    <!-- Menu item that switches view to show documents as a large-format grid of thumbnails [CHAR LIMIT=28] -->
    <string name="menu_grid">Grid view</string>
    <!-- Menu item that switches view to show documents as a list [CHAR LIMIT=28] -->
    <string name="menu_list">List view</string>
    <!-- Menu item that enters a mode to search for documents [CHAR LIMIT=28] -->
    <string name="menu_search">Search</string>
    <!-- Menu item that opens settings/options for a device (like an SD card). [CHAR LIMIT=28] -->
    <string name="menu_settings">Storage settings</string>

    <!-- Menu item title that opens the selected documents [CHAR LIMIT=28] -->
    <string name="menu_open">Open</string>
    <!-- Menu item title that shows a chooser to user to pick the app to open the selected documents. [CHAR LIMIT=28] -->
    <string name="menu_open_with">Open with</string>
    <!-- Menu item title that opens a doc in new window. [CHAR LIMIT=28] -->
    <string name="menu_open_in_new_window">Open in new window</string>
    <!-- Menu item title that saves the current document [CHAR LIMIT=28] -->
    <string name="menu_save">Save</string>
    <!-- Menu item title that shares the selected documents [CHAR LIMIT=28] -->
    <string name="menu_share">Share</string>
    <!-- Menu item title that deletes the selected documents [CHAR LIMIT=28] -->
    <string name="menu_delete">Delete</string>
    <!-- Menu item title that selects all documents in the current directory [CHAR LIMIT=28] -->
    <string name="menu_select_all">Select all</string>
    <!-- Menu item title that copies the selected documents [CHAR LIMIT=28] -->
    <string name="menu_copy">Copy to\u2026</string>
    <!-- Menu item title that moves the selected documents [CHAR LIMIT=28] -->
    <string name="menu_move">Move to\u2026</string>
    <!-- Menu item title that compresses the selected documents to the current directory [CHAR LIMIT=28] -->
    <string name="menu_compress">Compress</string>
    <!-- Menu item title that extracts the selected documents [CHAR LIMIT=28] -->
    <string name="menu_extract">Extract to\u2026</string>
    <!-- Menu item that renames the selected document [CHAR LIMIT=28] -->
    <string name="menu_rename">Rename</string>

    <!-- Menu item title that creates a new window in the activity [CHAR LIMIT=28] -->
    <string name="menu_new_window">New window</string>
    <!-- Menu item title that cuts the selected documents to clipboard [CHAR LIMIT=28] -->
    <string name="menu_cut_to_clipboard">Cut</string>
    <!-- Menu item title that copies the selected documents to clipboard [CHAR LIMIT=28] -->
    <string name="menu_copy_to_clipboard">Copy</string>
    <!-- Menu item title that pastes files from the clipboard [CHAR LIMIT=28] -->
    <string name="menu_paste_from_clipboard">Paste</string>
    <!-- Menu item title that pastes files into the selected folder [CHAR LIMIT=28] -->
    <string name="menu_paste_into_folder">Paste into folder</string>

    <!-- Translators asked for a length exemption for the show/hide internal storage strings.
         Thus the CHAR LIMIT=24/30 deviation is 'splained. -->
    <!-- Menu item that reveals internal storage built into the device [CHAR LIMIT=30] -->
    <string name="menu_advanced_show">Show internal storage</string>
    <!-- Menu item that hides internal storage built into the device [CHAR LIMIT=30] -->
    <string name="menu_advanced_hide">Hide internal storage</string>

    <!-- Button label that select the current directory [CHAR LIMIT=24] -->
    <string name="button_select">Select</string>
    <!-- Button label that copies files to the current directory [CHAR LIMIT=24] -->
    <string name="button_copy">Copy</string>
    <!-- Button label that compresses files to the current directory [CHAR LIMIT=24] -->
    <string name="button_compress">Compress</string>
    <!-- Button label that extracts files to the current directory [CHAR LIMIT=24] -->
    <string name="button_extract">Extract</string>
    <!-- Button label that moves files to the current directory [CHAR LIMIT=24] -->
    <string name="button_move">Move</string>
    <!-- Button label that hides the error bar [CHAR LIMIT=24] -->
    <string name="button_dismiss">Dismiss</string>
    <string name="button_retry">Try Again</string>

    <!-- A string used to show user that currently documents are not sorted in any given order. [CHAR_LIMIT=30] -->
    <string name="not_sorted">Not sorted</string>
    <!-- Table header for file name [CHAR_LIMIT=24] -->
    <string name="sort_dimension_name">Name</string>
    <!-- Table header for metadata of downloaded files, such as download source and progress. [CHAR_LIMIT=24] -->
    <string name="sort_dimension_summary">Summary</string>
    <!-- Table header for last modified time. [CHAR_LIMIT=18] -->
    <string name="sort_dimension_date">Modified</string>
    <!-- Table header for file size. [CHAR_LIMIT=12] -->
    <string name="sort_dimension_size">Size</string>

    <!-- content description to describe ascending sorting used with upward arrow in table header. -->
    <string name="sort_direction_ascending">Ascending</string>
    <!-- content description to describe descending sorting used with downward arrow in table header. -->
    <string name="sort_direction_descending">Descending</string>

    <!-- Accessibility title to open the drawer showing all roots where documents can be stored [CHAR LIMIT=32] -->
    <string name="drawer_open">Show roots</string>
    <!-- Accessibility title to close the drawer showing all roots where documents can be stored [CHAR LIMIT=32] -->
    <string name="drawer_close">Hide roots</string>

    <!-- Toast shown when saving a document failed with an error [CHAR LIMIT=48] -->
    <string name="save_error">Failed to save document</string>
    <!-- Toast shown when creating a folder failed with an error [CHAR LIMIT=48] -->
    <string name="create_error">Failed to create folder</string>
    <!-- Error message shown when querying for a list of documents failed [CHAR LIMIT=48] -->
    <string name="query_error">Can\u2019t load content at the moment</string>

    <!-- Title of storage root location that contains recently modified or used documents [CHAR LIMIT=24] -->
    <string name="root_recent">Recent</string>
    <!-- Subtitle of storage root indicating the total free space available, in bytes [CHAR LIMIT=24] -->
    <string name="root_available_bytes"><xliff:g id="size" example="3GB">%1$s</xliff:g> free</string>

    <!-- Header title for list of storage roots that contains cloud services [CHAR LIMIT=24] -->
    <string name="root_type_service">Storage services</string>
    <!-- Header title for list of storage roots that contains shortcuts to documents that may be available elsewhere [CHAR LIMIT=24] -->
    <string name="root_type_shortcut">Shortcuts</string>
    <!-- Header title for list of storage roots that contains physical devices [CHAR LIMIT=24] -->
    <string name="root_type_device">Devices</string>
    <!-- Header title for list of additional apps that can provide documents [CHAR LIMIT=24] -->
    <string name="root_type_apps">More apps</string>

    <!-- Text shown when a directory of documents is empty [CHAR LIMIT=24] -->
    <string name="empty">No items</string>
    <!-- Text shown when a file search returns no items [CHAR LIMIT=32] -->
    <string name="no_results">No matches in %1$s</string>

    <!-- Toast shown when no app can be found to open the selected document [CHAR LIMIT=48] -->
    <string name="toast_no_application">Can\u2019t open file</string>
    <!-- Toast notifying that it's impossible to open files inside archives [CHAR LIMIT=48] -->
    <string name="toast_view_in_archives_unsupported">Cannot open files in archives</string>
    <!-- Toast shown when some of the selected documents failed to be deleted [CHAR LIMIT=48] -->
    <string name="toast_failed_delete">Unable to delete some documents</string>

    <!-- Title of dialog when prompting user to select an app to share documents with [CHAR LIMIT=32] -->
    <string name="share_via">Share via</string>

    <!-- Title of the copy notification [CHAR LIMIT=24] -->
    <string name="copy_notification_title">Copying files</string>
    <!-- Title of the compress notification [CHAR LIMIT=24] -->
    <string name="compress_notification_title">Compressing files</string>
    <!-- Title of the move notification [CHAR LIMIT=24] -->
    <string name="move_notification_title">Moving files</string>
    <!-- Title of the move notification [CHAR LIMIT=24] -->
    <string name="delete_notification_title">Deleting files</string>
    <!-- Text shown on the copy notification to indicate remaining time, in minutes [CHAR LIMIT=24] -->
    <string name="copy_remaining"><xliff:g id="duration" example="3 minutes">%s</xliff:g> left</string>
    <!-- Toast shown when a file copy is kicked off -->
    <plurals name="copy_begin">
        <item quantity="one">Copying <xliff:g id="count" example="1">%1$d</xliff:g> item.</item>
        <item quantity="other">Copying <xliff:g id="count" example="3">%1$d</xliff:g> items.</item>
    </plurals>
    <!-- Toast shown when a file compressing is kicked off -->
    <plurals name="compress_begin">
        <item quantity="one">Compressing <xliff:g id="count" example="1">%1$d</xliff:g> file.</item>
        <item quantity="other">Compressing <xliff:g id="count" example="3">%1$d</xliff:g> files.</item>
    </plurals>
    <!-- Toast shown when a file extracting is kicked off -->
    <plurals name="extract_begin">
        <item quantity="one">Extracting <xliff:g id="count" example="1">%1$d</xliff:g> file.</item>
        <item quantity="other">Extracting <xliff:g id="count" example="3">%1$d</xliff:g> files.</item>
    </plurals>
    <!-- Toast shown when a file move is kicked off -->
    <plurals name="move_begin">
        <item quantity="one">Moving <xliff:g id="count" example="1">%1$d</xliff:g> item.</item>
        <item quantity="other">Moving <xliff:g id="count" example="3">%1$d</xliff:g> items.</item>
    </plurals>
    <!-- Text shown when files are deleted -->
    <plurals name="deleting">
        <item quantity="one">Deleting <xliff:g id="count" example="1">%1$d</xliff:g> item.</item>
        <item quantity="other">Deleting <xliff:g id="count" example="3">%1$d</xliff:g> items.</item>
    </plurals>
    <!-- Text shown for the undo button -->
    <string name="undo">Undo</string>
    <!-- Text shown on the notification while DocumentsUI performs setup in preparation for copying files [CHAR LIMIT=32] -->
    <string name="copy_preparing">Preparing for copy\u2026</string>
    <!-- Text shown on the notification while DocumentsUI performs setup in preparation for compressing files [CHAR LIMIT=32] -->
    <string name="compress_preparing">Preparing for compress\u2026</string>
    <!-- Text shown on the notification while DocumentsUI performs setup in preparation for moving files [CHAR LIMIT=32] -->
    <string name="move_preparing">Preparing for move\u2026</string>
    <!-- Text shown on the notification while DocumentsUI performs setup in preparation for deleting files [CHAR LIMIT=32] -->
    <string name="delete_preparing">Preparing for delete\u2026</string>
    <!-- Text progress shown on the notification while DocumentsUI is deleting files. -->
    <string name="delete_progress"><xliff:g id="count" example="3">%1$d</xliff:g> / <xliff:g id="totalCount" example="5">%2$d</xliff:g></string>
    <!-- Title of the copy error notification [CHAR LIMIT=48] -->
    <plurals name="copy_error_notification_title">
        <item quantity="one">Couldn\u2019t copy <xliff:g id="count" example="1">%1$d</xliff:g> item</item>
        <item quantity="other">Couldn\u2019t copy <xliff:g id="count" example="2">%1$d</xliff:g> items</item>
    </plurals>
    <!-- Title of the compress error notification [CHAR LIMIT=48] -->
    <plurals name="compress_error_notification_title">
        <item quantity="one">Couldn\u2019t compress <xliff:g id="count" example="1">%1$d</xliff:g> file</item>
        <item quantity="other">Couldn\u2019t compress <xliff:g id="count" example="2">%1$d</xliff:g> files</item>
    </plurals>
    <!-- Title of the compress error notification [CHAR LIMIT=48] -->
    <plurals name="compress_error_notification_title">
        <item quantity="one">Couldn\u2019t compress <xliff:g id="count" example="1">%1$d</xliff:g> file</item>
        <item quantity="other">Couldn\u2019t compress <xliff:g id="count" example="2">%1$d</xliff:g> files</item>
    </plurals>
    <!-- Title of the move error notification [CHAR LIMIT=48] -->
    <plurals name="move_error_notification_title">
        <item quantity="one">Couldn\u2019t move <xliff:g id="count" example="1">%1$d</xliff:g> item</item>
        <item quantity="other">Couldn\u2019t move <xliff:g id="count" example="2">%1$d</xliff:g> items</item>
    </plurals>
    <!-- Title of the delete error notification [CHAR LIMIT=48] -->
    <plurals name="delete_error_notification_title">
        <item quantity="one">Couldn\u2019t delete <xliff:g id="count" example="1">%1$d</xliff:g> item</item>
        <item quantity="other">Couldn\u2019t delete <xliff:g id="count" example="2">%1$d</xliff:g> items</item>
    </plurals>
    <!-- Second line for notifications saying that more information will be shown after touching [CHAR LIMIT=48] -->
    <string name="notification_touch_for_details">Tap to view details</string>
    <!-- Label of the close dialog button.[CHAR LIMIT=24] -->
    <string name="close">Close</string>
    <!-- Contents of the copying failure alert dialog. [CHAR LIMIT=48] -->
    <plurals name="copy_failure_alert_content">
        <item quantity="one">This file wasn\u2019t copied: <xliff:g id="list" example="Document.pdf">%1$s</xliff:g></item>
        <item quantity="other">These files weren\u2019t copied: <xliff:g id="list" example="Document.pdf, Photo.jpg, Song.ogg">%1$s</xliff:g></item>
    </plurals>
    <!-- Contents of the compressing failure alert dialog. [CHAR LIMIT=48] -->
    <plurals name="compress_failure_alert_content">
        <item quantity="one">This file wasn\u2019t compressed: <xliff:g id="list" example="Document.pdf">%1$s</xliff:g></item>
        <item quantity="other">These files weren\u2019t compressed: <xliff:g id="list" example="Document.pdf, Photo.jpg, Song.ogg">%1$s</xliff:g></item>
    </plurals>
    <!-- Contents of the extracting failure alert dialog. [CHAR LIMIT=48] -->
    <plurals name="extract_failure_alert_content">
        <item quantity="one">This file wasn\u2019t extracted: <xliff:g id="list" example="Document.pdf">%1$s</xliff:g></item>
        <item quantity="other">These files weren\u2019t extracted: <xliff:g id="list" example="Document.pdf, Photo.jpg, Song.ogg">%1$s</xliff:g></item>
    </plurals>
    <!-- Contents of the moving failure alert dialog. [CHAR LIMIT=48] -->
    <plurals name="move_failure_alert_content">
        <item quantity="one">This file wasn\u2019t moved: <xliff:g id="list" example="Document.pdf">%1$s</xliff:g></item>
        <item quantity="other">These files weren\u2019t moved: <xliff:g id="list" example="Document.pdf, Photo.jpg, Song.ogg">%1$s</xliff:g></item>
    </plurals>
    <!-- Contents of the deleting failure alert dialog. [CHAR LIMIT=48] -->
    <plurals name="delete_failure_alert_content">
        <item quantity="one">This file wasn\u2019t deleted: <xliff:g id="list" example="Document.pdf">%1$s</xliff:g></item>
        <item quantity="other">These files weren\u2019t deleted: <xliff:g id="list" example="Document.pdf, Photo.jpg, Song.ogg">%1$s</xliff:g></item>
    </plurals>
    <!-- Contents of the copying warning dialog due to converted files. [CHAR LIMIT=64] -->
    <plurals name="copy_converted_warning_content">
        <item quantity="one">This file was converted to another format: <xliff:g id="list" example="Document.pdf">%1$s</xliff:g></item>
        <item quantity="other">These files were converted to another format: <xliff:g id="list" example="Document.pdf, Photo.jpg, Song.ogg">%1$s</xliff:g></item>
    </plurals>
    <!-- Toast shown when a user copies files to clipboard. -->
    <plurals name="clipboard_files_clipped">
        <item quantity="one">Copied <xliff:g id="count" example="1">%1$d</xliff:g> item to clipboard.</item>
        <item quantity="other">Copied <xliff:g id="count" example="3">%1$d</xliff:g> items to clipboard.</item>
    </plurals>
    <!-- Toast shown when the file operation is not supported [CHAR LIMIT=48] -->
    <string name="file_operation_error">File operation is not supported.</string>
    <!-- Toast shown when renaming document failed with an error [CHAR LIMIT=48] -->
    <string name="rename_error">Failed to rename document</string>
    <!-- Context Menu item that ejects the root selected [CHAR LIMIT=24] -->
    <string name="menu_eject_root">Eject</string>
    <!-- First line for notifications saying that some files were converted to a different format
         during a copy. [CHAR LIMIT=48] -->
    <string name="notification_copy_files_converted_title">Some files were converted</string>

    <!-- Text in an alert dialog asking user to grant app access to a given directory in an external storage volume -->
    <string name="open_external_dialog_request">Grant <xliff:g id="appName" example="System Settings"><b>^1</b></xliff:g>
        access to <xliff:g id="directory" example="Pictures"><i>^2</i></xliff:g> directory on
        <xliff:g id="storage" example="SD Card"><i>^3</i></xliff:g>?</string>
    <!-- Text in an alert dialog asking user to grant app access to a given directory in the internal storage -->
    <string name="open_external_dialog_request_primary_volume">Grant <xliff:g id="appName" example="System Settings"><b>^1</b></xliff:g>
        access to <xliff:g id="directory" example="Pictures"><i>^2</i></xliff:g> directory?</string>
    <!-- Text in an alert dialog asking user to grant app access to all data in an external storage volume -->
    <string name="open_external_dialog_root_request">Grant <xliff:g id="appName" example="System Settings"><b>^1</b></xliff:g>
        access to your data, including photos and videos, on <xliff:g id="storage" example="SD Card"><i>^2</i></xliff:g>?</string>
    <!-- Checkbox that allows user to not be questioned about the directory access request again -->
    <string name="never_ask_again">Don\'t ask again</string>
    <!-- Text in the button asking user to allow access to a given directory. -->
    <string name="allow">Allow</string>
    <!-- Text in the button asking user to deny access to a given directory. -->
    <string name="deny">Deny</string>
    <!-- Dialog text shown to users when asking if they want to delete files (a confirmation). -->
    <!-- Label text showing user how many items are selected. Can be one or more elements. -->
    <plurals name="elements_selected">
        <item quantity="one"><xliff:g id="count" example="1">%1$d</xliff:g> selected</item>
        <item quantity="other"><xliff:g id="count" example="3">%1$d</xliff:g> selected</item>
    </plurals>

    <!-- Label text showing user how many items are being dragged. Can be one or more elements. -->
    <plurals name="elements_dragged">
        <item quantity="one"><xliff:g id="count" example="1">%1$d</xliff:g> item</item>
        <item quantity="other"><xliff:g id="count" example="3">%1$d</xliff:g> items</item>
    </plurals>

    <!-- Dialog text shown to users when asking if they want to delete a file (a confirmation) -->
    <string name="delete_filename_confirmation_message">Delete \"<xliff:g id="name" example="cat.jpg">%1$s</xliff:g>\"?</string>
    <!-- Dialog text shown to users when asking if they want to delete a folder (a confirmation) -->
    <string name="delete_foldername_confirmation_message">Delete folder \"<xliff:g id="name" example="Photos">%1$s</xliff:g>\" and its contents?</string>
    <!-- Dialog text shown to users when asking if they want to delete files (a confirmation). -->
    <plurals name="delete_files_confirmation_message">
        <item quantity="one">Delete <xliff:g id="count" example="1">%1$d</xliff:g> file?</item>
        <item quantity="other">Delete <xliff:g id="count" example="3">%1$d</xliff:g> files?</item>
    </plurals>
    <!-- Dialog text shown to users when asking if they want to delete folders (a confirmation). -->
    <plurals name="delete_folders_confirmation_message">
        <item quantity="one">Delete <xliff:g id="count" example="1">%1$d</xliff:g> folder and its contents?</item>
        <item quantity="other">Delete <xliff:g id="count" example="3">%1$d</xliff:g> folders and their contents?</item>
    </plurals>
    <!-- Dialog text shown to users when asking if they want to delete mixed type items: files and folders (a confirmation). -->
    <plurals name="delete_items_confirmation_message">
        <item quantity="one">Delete <xliff:g id="count" example="1">%1$d</xliff:g> item?</item>
        <item quantity="other">Delete <xliff:g id="count" example="3">%1$d</xliff:g> items?</item>
    </plurals>

    <!-- Shortcut label of Images root folder -->
    <string name="images_shortcut_label">Images</string>

    <!-- Error message shown when an archive fails to load -->
    <string name="archive_loading_failed">Unable to open archive for browsing. File is either corrupt, or an unsupported format.</string>

    <!-- Error message displayed in rename dialog when there is a conflict with an existing file. -->
    <string name="name_conflict">A file with this name already exists.</string>

    <!-- Error message shown when more authentication is necessary to view files  -->
    <string name="authentication_required">Authentication is required to see the content of this directory</string>

    <!-- Text shown on button to open an application -->
    <string name="open_app">Open <xliff:g id="name" example="Cloud Storage">%1$s</xliff:g></string>

<<<<<<< HEAD
    <!-- File name of an archive file created when compressing files, without the file extension (.zip). -->
    <string name="new_archive_file_name">archive<xliff:g id="extension" example=".zip">%s</xliff:g></string>
=======
    <!-- Dialog text shown when confirming if they want to overwrite a file -->
    <string name="overwrite_file_confirmation_message">Overwrite <xliff:g id="name" example="foobar.txt">%1$s</xliff:g>?</string>
>>>>>>> b09f6012
</resources><|MERGE_RESOLUTION|>--- conflicted
+++ resolved
@@ -342,11 +342,9 @@
     <!-- Text shown on button to open an application -->
     <string name="open_app">Open <xliff:g id="name" example="Cloud Storage">%1$s</xliff:g></string>
 
-<<<<<<< HEAD
     <!-- File name of an archive file created when compressing files, without the file extension (.zip). -->
     <string name="new_archive_file_name">archive<xliff:g id="extension" example=".zip">%s</xliff:g></string>
-=======
+
     <!-- Dialog text shown when confirming if they want to overwrite a file -->
     <string name="overwrite_file_confirmation_message">Overwrite <xliff:g id="name" example="foobar.txt">%1$s</xliff:g>?</string>
->>>>>>> b09f6012
 </resources>