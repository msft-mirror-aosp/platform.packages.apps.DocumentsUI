<?xml version="1.0" encoding="UTF-8"?>
<!--  Copyright (C) 2013 The Android Open Source Project

     Licensed under the Apache License, Version 2.0 (the "License");
     you may not use this file except in compliance with the License.
     You may obtain a copy of the License at

          http://www.apache.org/licenses/LICENSE-2.0

     Unless required by applicable law or agreed to in writing, software
     distributed under the License is distributed on an "AS IS" BASIS,
     WITHOUT WARRANTIES OR CONDITIONS OF ANY KIND, either express or implied.
     See the License for the specific language governing permissions and
     limitations under the License.
 -->

<resources xmlns:android="http://schemas.android.com/apk/res/android"
    xmlns:xliff="urn:oasis:names:tc:xliff:document:1.2">
    <string name="files_label" msgid="771781190045103748">"Tệp"</string>
    <string name="downloads_label" msgid="5462789470049501103">"Tệp đã tải xuống"</string>
    <!-- no translation found for app_label (8089292432455111409) -->
    <skip />
    <!-- no translation found for launcher_label (799410258349837668) -->
    <skip />
    <string name="title_open" msgid="3165686459158020921">"Mở từ"</string>
    <string name="title_save" msgid="4384490653102710025">"Lưu vào"</string>
    <string name="menu_create_dir" msgid="2413624798689091042">"Thư mục mới"</string>
    <string name="menu_grid" msgid="1453636521731880680">"Chế độ xem lưới"</string>
    <string name="menu_list" msgid="6714267452146410402">"Chế độ xem danh sách"</string>
    <string name="menu_search" msgid="1876699106790719849">"Tìm kiếm"</string>
    <string name="menu_settings" msgid="6520844520117939047">"Cài đặt bộ nhớ"</string>
    <string name="menu_open" msgid="9092138100049759315">"Mở"</string>
    <string name="menu_open_with" msgid="5507647065467520229">"Mở bằng"</string>
    <string name="menu_open_in_new_window" msgid="6686563636123311276">"Mở trong cửa sổ mới"</string>
    <string name="menu_save" msgid="5195367497138965168">"Lưu"</string>
    <string name="menu_share" msgid="4307140947108068356">"Chia sẻ"</string>
    <string name="menu_delete" msgid="1022254131543256626">"Xóa"</string>
    <string name="menu_select_all" msgid="7600576812185570403">"Chọn tất cả"</string>
    <string name="menu_deselect_all" msgid="7729916068862742979">"Bỏ chọn tất cả"</string>
    <string name="menu_select" msgid="1366061076507142387">"Chọn"</string>
    <string name="menu_sort" msgid="3362419226163725275">"Sắp xếp theo..."</string>
    <string name="menu_copy" msgid="7404820171352314754">"Sao chép vào…"</string>
    <string name="menu_move" msgid="2310760789561129882">"Chuyển tới..."</string>
    <string name="menu_compress" msgid="37539111904724188">"Nén"</string>
    <string name="menu_extract" msgid="8171946945982532262">"Trích xuất sang…"</string>
    <string name="menu_rename" msgid="1883113442688817554">"Đổi tên"</string>
    <string name="menu_inspect" msgid="7279855349299446224">"Xem thông tin"</string>
    <string name="menu_view_in_owner" msgid="7228948660557554770">"Xem trong <xliff:g id="SOURCE">%1$s</xliff:g>"</string>
    <string name="menu_new_window" msgid="2947837751796109126">"Cửa sổ mới"</string>
    <string name="menu_cut_to_clipboard" msgid="2878752142015026229">"Cắt"</string>
    <string name="menu_copy_to_clipboard" msgid="5064081159073330776">"Sao chép"</string>
    <string name="menu_paste_from_clipboard" msgid="360947260414135827">"Dán"</string>
    <string name="menu_paste_into_folder" msgid="8000644546983240101">"Dán vào thư mục"</string>
    <string name="menu_advanced_show" msgid="7558626506462906726">"Hiển thị bộ nhớ trong"</string>
    <string name="menu_advanced_hide" msgid="6488381508009246334">"Ẩn bộ nhớ trong"</string>
    <string name="button_select" msgid="240863497069321364">"Chọn"</string>
    <string name="button_copy" msgid="8219059853840996027">"Sao chép"</string>
    <string name="button_compress" msgid="8951561310857223966">"Nén"</string>
    <string name="button_extract" msgid="1038674453689912247">"Giải nén"</string>
    <string name="button_move" msgid="8596460499325291272">"Chuyển"</string>
    <string name="button_dismiss" msgid="7235249361023803349">"Loại bỏ"</string>
    <string name="button_retry" msgid="4011461781916631389">"Thử lại"</string>
    <string name="button_clear" msgid="5412304437764369441">"Xóa"</string>
    <string name="button_show_provider" msgid="6905880493806292753">"Hiển thị trong nhà cung cấp"</string>
    <string name="button_back" msgid="1888621708934742182">"Quay lại"</string>
    <string name="not_sorted" msgid="7813496644889115530">"Chưa được sắp xếp"</string>
    <string name="sort_dimension_name" msgid="6325591541414177579">"Tên"</string>
    <string name="sort_dimension_summary" msgid="7724534446881397860">"Tóm tắt"</string>
    <string name="sort_dimension_file_type" msgid="5779709622922085381">"Loại"</string>
    <string name="sort_dimension_size" msgid="2190547351159472884">"Kích thước"</string>
    <string name="sort_dimension_date" msgid="4231005651895254033">"Đã sửa đổi"</string>
    <string name="sort_dimension_name_ascending" msgid="3715725253270614742">"Tên tệp (A đến Z)"</string>
    <string name="sort_dimension_file_type_ascending" msgid="3466973933402894292">"Loại (A đến Z)"</string>
    <string name="sort_dimension_size_ascending" msgid="2617359017800057762">"Kích thước (nhỏ nhất trước)"</string>
    <string name="sort_dimension_date_ascending" msgid="7920068979386920559">"Có sửa đổi (cũ nhất trước)"</string>
    <string name="sort_dimension_name_descending" msgid="1514525521100423342">"Tên tệp (Z đến A)"</string>
    <string name="sort_dimension_file_type_descending" msgid="3344796059784511100">"Loại (Z đến A)"</string>
    <string name="sort_dimension_size_descending" msgid="2367030017597348938">"Kích thước (lớn nhất trước)"</string>
    <string name="sort_dimension_date_descending" msgid="5466839955763127113">"Có sửa đổi (mới nhất trước)"</string>
    <string name="sort_dimension_dialog_title" msgid="3048641573962982157">"Sắp xếp theo"</string>
    <string name="sort_dimension_button_title" msgid="1898606989130896126">"Sắp xếp theo <xliff:g id="LABEL">%s</xliff:g>"</string>
    <string name="directory_items" msgid="6645621978998614003">"Số mục"</string>
    <string name="sort_direction_ascending" msgid="5882787683763248102">"Tăng dần"</string>
    <string name="sort_direction_descending" msgid="1729187589765894076">"Giảm dần"</string>
    <string name="open_external_app" msgid="7107920381038980086">"Mở <xliff:g id="APPNAME">%1$s</xliff:g>"</string>
    <string name="drawer_open" msgid="8071673398187261741">"Hiển thị gốc"</string>
    <string name="drawer_close" msgid="4263880768630848848">"Ẩn gốc"</string>
    <string name="save_error" msgid="8631128801982095782">"Không lưu tài liệu được"</string>
    <string name="create_error" msgid="3092144450044861994">"Không thể tạo thư mục"</string>
    <string name="query_error" msgid="6625421453613879336">"Không thể tải nội dung vào lúc này"</string>
    <string name="quiet_mode_error_title" msgid="9126656325282792843">"Hồ sơ công việc của bạn đã bị tạm dừng"</string>
    <string name="quiet_mode_button" msgid="6977115032320235420">"Bật"</string>
    <string name="cant_select_work_files_error_title" msgid="6688716319549644354">"Không thể chọn các tệp công việc"</string>
    <string name="cant_select_work_files_error_message" msgid="683480676150690641">"Quản trị viên CNTT không cho phép bạn truy cập vào tệp công việc từ ứng dụng cá nhân"</string>
    <string name="cant_select_personal_files_error_title" msgid="3200697170148617742">"Không thể chọn các tệp cá nhân"</string>
    <string name="cant_select_personal_files_error_message" msgid="4105905035459118209">"Quản trị viên CNTT không cho phép bạn truy cập vào tệp cá nhân từ ứng dụng công việc"</string>
    <string name="cant_save_to_work_error_title" msgid="1351323070040641358">"Không thể lưu vào hồ sơ công việc"</string>
    <string name="cant_save_to_work_error_message" msgid="4975583233814059890">"Quản trị viên CNTT không cho phép bạn lưu tệp cá nhân vào hồ sơ công việc của bạn"</string>
    <string name="cant_save_to_personal_error_title" msgid="858327493694069780">"Không thể lưu vào hồ sơ cá nhân"</string>
    <string name="cant_save_to_personal_error_message" msgid="6991758723736381751">"Quản trị viên CNTT không cho phép bạn lưu tệp công việc vào hồ sơ cá nhân của bạn"</string>
    <string name="cross_profile_action_not_allowed_title" msgid="6611281348716476478">"Quản trị viên CNTT không cho phép thực hiện thao tác này"</string>
    <string name="cross_profile_action_not_allowed_message" msgid="7331275433061690947">"Hãy liên hệ với quản trị viên CNTT để tìm hiểu thêm"</string>
    <string name="root_recent" msgid="1080156975424341623">"Gần đây"</string>
    <string name="root_available_bytes" msgid="8269870862691408864">"<xliff:g id="SIZE">%1$s</xliff:g> còn trống"</string>
    <string name="root_type_service" msgid="6521366147466512289">"Dịch vụ lưu trữ"</string>
    <string name="root_type_shortcut" msgid="6059343175525442279">"Phím tắt"</string>
    <string name="root_type_device" msgid="1713604128005476585">"Thiết bị"</string>
    <string name="root_type_apps" msgid="8646073235029886342">"Các ứng dụng khác"</string>
    <string name="empty" msgid="5300254272613103004">"Không có mục nào"</string>
    <string name="no_results" msgid="2371026325236359209">"Không có kết quả phù hợp trong %1$s"</string>
    <string name="toast_no_application" msgid="7555319548595113121">"Không thể mở tệp"</string>
    <string name="toast_view_in_archives_unsupported" msgid="1923221390170964845">"Không thể mở tệp trong lưu trữ"</string>
    <string name="toast_failed_delete" msgid="3453846588205817591">"Không thể xóa một số tài liệu"</string>
    <string name="toast_share_over_limit" msgid="5805442886537093015">"Bạn không thể chia sẻ quá <xliff:g id="COUNT">%1$d</xliff:g> tệp"</string>
    <string name="toast_action_not_allowed" msgid="1329382474450572415">"Thao tác này không được phép"</string>
    <string name="share_via" msgid="8725082736005677161">"Chia sẻ qua"</string>
    <string name="copy_notification_title" msgid="52256435625098456">"Đang sao chép tệp"</string>
    <string name="compress_notification_title" msgid="6830195148113751021">"Nén tệp"</string>
    <string name="extract_notification_title" msgid="5067393961754430469">"Đang giải nén tệp"</string>
    <string name="move_notification_title" msgid="3173424987049347605">"Đang di chuyển tệp"</string>
    <string name="delete_notification_title" msgid="2512757431856830792">"Đang xóa tệp"</string>
    <string name="copy_remaining" msgid="5390517377265177727">"Còn lại <xliff:g id="DURATION">%s</xliff:g>"</string>
    <plurals name="copy_begin" formatted="false" msgid="151184708996738192">
      <item quantity="other">Đang sao chép <xliff:g id="COUNT_1">%1$d</xliff:g> mục.</item>
      <item quantity="one">Đang sao chép <xliff:g id="COUNT_0">%1$d</xliff:g> mục.</item>
    </plurals>
    <plurals name="compress_begin" formatted="false" msgid="3534158317098678895">
      <item quantity="other">Đang nén <xliff:g id="COUNT_1">%1$d</xliff:g> tệp.</item>
      <item quantity="one">Đang nén <xliff:g id="COUNT_0">%1$d</xliff:g> tệp.</item>
    </plurals>
    <plurals name="extract_begin" formatted="false" msgid="1006380679562903749">
      <item quantity="other">Đang giải nén <xliff:g id="COUNT_1">%1$d</xliff:g> tệp.</item>
      <item quantity="one">Đang giải nén <xliff:g id="COUNT_0">%1$d</xliff:g> tệp.</item>
    </plurals>
    <plurals name="move_begin" formatted="false" msgid="1464229874265756956">
      <item quantity="other">Đang di chuyển <xliff:g id="COUNT_1">%1$d</xliff:g> mục.</item>
      <item quantity="one">Đang di chuyển <xliff:g id="COUNT_0">%1$d</xliff:g> mục.</item>
    </plurals>
    <plurals name="deleting" formatted="false" msgid="1729138001178158901">
      <item quantity="other">Đang xóa <xliff:g id="COUNT_1">%1$d</xliff:g> mục.</item>
      <item quantity="one">Đang xóa <xliff:g id="COUNT_0">%1$d</xliff:g> mục.</item>
    </plurals>
    <string name="undo" msgid="2902438994196400565">"Hoàn tác"</string>
    <string name="copy_preparing" msgid="4759516490222449324">"Đang chuẩn bị…"</string>
    <string name="compress_preparing" msgid="7401605598969019696">"Đang chuẩn bị…"</string>
    <string name="extract_preparing" msgid="4796626960061745796">"Đang chuẩn bị…"</string>
    <string name="move_preparing" msgid="6504239656430530761">"Đang chuẩn bị…"</string>
    <string name="delete_preparing" msgid="7339349837842802508">"Đang chuẩn bị…"</string>
    <string name="delete_progress" msgid="2627631054702306423">"<xliff:g id="COUNT_0">%1$d</xliff:g> / <xliff:g id="TOTALCOUNT">%2$d</xliff:g>"</string>
    <plurals name="copy_error_notification_title" formatted="false" msgid="3188432450429390963">
      <item quantity="other">Không thể sao chép <xliff:g id="COUNT_1">%1$d</xliff:g> mục</item>
      <item quantity="one">Không thể sao chép <xliff:g id="COUNT_0">%1$d</xliff:g> mục</item>
    </plurals>
    <plurals name="compress_error_notification_title" formatted="false" msgid="3043630066678213644">
      <item quantity="other">Không thể nén <xliff:g id="COUNT_1">%1$d</xliff:g> tệp</item>
      <item quantity="one">Không thể nén <xliff:g id="COUNT_0">%1$d</xliff:g> tệp</item>
    </plurals>
    <plurals name="move_error_notification_title" formatted="false" msgid="2185736082411854754">
      <item quantity="other">Không thể di chuyển <xliff:g id="COUNT_1">%1$d</xliff:g> mục</item>
      <item quantity="one">Không thể di chuyển <xliff:g id="COUNT_0">%1$d</xliff:g> mục</item>
    </plurals>
    <plurals name="delete_error_notification_title" formatted="false" msgid="7568122018481625267">
      <item quantity="other">Không thể xóa <xliff:g id="COUNT_1">%1$d</xliff:g> mục</item>
      <item quantity="one">Không thể xóa <xliff:g id="COUNT_0">%1$d</xliff:g> mục</item>
    </plurals>
    <string name="notification_touch_for_details" msgid="2385563502445129570">"Nhấn để xem chi tiết"</string>
    <string name="close" msgid="905969391788869975">"Đóng"</string>
    <plurals name="copy_failure_alert_content" formatted="false" msgid="5570549471912990536">
      <item quantity="other">Các tệp này chưa được sao chép: <xliff:g id="LIST_1">%1$s</xliff:g></item>
      <item quantity="one">Tệp này chưa được sao chép: <xliff:g id="LIST_0">%1$s</xliff:g></item>
    </plurals>
    <plurals name="compress_failure_alert_content" formatted="false" msgid="5760632881868842400">
      <item quantity="other">Các tệp này chưa được nén: <xliff:g id="LIST_1">%1$s</xliff:g></item>
      <item quantity="one">Tệp này chưa được nén: <xliff:g id="LIST_0">%1$s</xliff:g></item>
    </plurals>
    <plurals name="extract_failure_alert_content" formatted="false" msgid="7572748127571720803">
      <item quantity="other">Các tệp này chưa được giải nén: <xliff:g id="LIST_1">%1$s</xliff:g></item>
      <item quantity="one">Tệp này chưa được giải nén: <xliff:g id="LIST_0">%1$s</xliff:g></item>
    </plurals>
    <plurals name="move_failure_alert_content" formatted="false" msgid="2747390342670799196">
      <item quantity="other">Các tệp này chưa được di chuyển: <xliff:g id="LIST_1">%1$s</xliff:g></item>
      <item quantity="one">Tệp này chưa được di chuyển: <xliff:g id="LIST_0">%1$s</xliff:g></item>
    </plurals>
    <plurals name="delete_failure_alert_content" formatted="false" msgid="6122372614839711711">
      <item quantity="other">Các tệp này chưa bị xóa: <xliff:g id="LIST_1">%1$s</xliff:g></item>
      <item quantity="one">Tệp này chưa bị xóa: <xliff:g id="LIST_0">%1$s</xliff:g></item>
    </plurals>
    <plurals name="copy_converted_warning_content" formatted="false" msgid="7433742181712126588">
      <item quantity="other">Các tệp này đã được chuyển đổi sang định dạng khác: <xliff:g id="LIST_1">%1$s</xliff:g></item>
      <item quantity="one">Tệp này đã được chuyển đổi sang định dạng khác: <xliff:g id="LIST_0">%1$s</xliff:g></item>
    </plurals>
    <plurals name="clipboard_files_clipped" formatted="false" msgid="4847061634862926902">
      <item quantity="other">Đã sao chép <xliff:g id="COUNT_1">%1$d</xliff:g> mục vào khay nhớ tạm.</item>
      <item quantity="one">Đã sao chép <xliff:g id="COUNT_0">%1$d</xliff:g> mục vào khay nhớ tạm.</item>
    </plurals>
    <string name="file_operation_rejected" msgid="4301554203329008794">"Thao tác tệp không được hỗ trợ."</string>
    <string name="file_operation_error" msgid="2234357335716533795">"Thao tác tệp không thành công."</string>
    <string name="rename_error" msgid="6700093173508118635">"Không đổi được tên tài liệu"</string>
    <string name="menu_eject_root" msgid="9215040039374893613">"Đẩy ra"</string>
    <string name="notification_copy_files_converted_title" msgid="6916768494891833365">"Đã chuyển đổi một số tệp"</string>
    <string name="open_external_dialog_request" msgid="8173558471322861268">"Cấp cho <xliff:g id="APPNAME"><b>^1</b></xliff:g> quyền truy cập vào thư mục <xliff:g id="DIRECTORY"><i>^2</i></xliff:g> trong <xliff:g id="STORAGE"><i>^3</i></xliff:g>?"</string>
    <string name="open_external_dialog_request_primary_volume" msgid="2240992164087948176">"Cấp cho <xliff:g id="APPNAME"><b>^1</b></xliff:g> quyền truy cập vào thư mục <xliff:g id="DIRECTORY"><i>^2</i></xliff:g>?"</string>
    <string name="open_external_dialog_root_request" msgid="6776729293982633">"Cấp cho <xliff:g id="APPNAME"><b>^1</b></xliff:g> quyền truy cập vào dữ liệu của bạn, kể cả ảnh và video trên <xliff:g id="STORAGE"><i>^2</i></xliff:g>?"</string>
    <string name="allow" msgid="1275746941353040309">"Cho phép"</string>
    <string name="deny" msgid="5127201668078153379">"Từ chối"</string>
    <plurals name="elements_selected" formatted="false" msgid="4448165978637163692">
      <item quantity="other">Đã chọn <xliff:g id="COUNT_1">%1$d</xliff:g></item>
      <item quantity="one">Đã chọn <xliff:g id="COUNT_0">%1$d</xliff:g></item>
    </plurals>
    <plurals name="elements_dragged" formatted="false" msgid="5932571296037626279">
      <item quantity="other"><xliff:g id="COUNT_1">%1$d</xliff:g> mục</item>
      <item quantity="one"><xliff:g id="COUNT_0">%1$d</xliff:g> mục</item>
    </plurals>
    <string name="delete_filename_confirmation_message" msgid="8338069763240613258">"Xóa \"<xliff:g id="NAME">%1$s</xliff:g>\"?"</string>
    <string name="delete_foldername_confirmation_message" msgid="9084085260877704140">"Xóa thư mục \"<xliff:g id="NAME">%1$s</xliff:g>\" và nội dung trong đó?"</string>
    <plurals name="delete_files_confirmation_message" formatted="false" msgid="4866664063250034142">
      <item quantity="other">Xóa <xliff:g id="COUNT_1">%1$d</xliff:g> tệp?</item>
      <item quantity="one">Xóa <xliff:g id="COUNT_0">%1$d</xliff:g> tệp?</item>
    </plurals>
    <plurals name="delete_folders_confirmation_message" formatted="false" msgid="1028946402799686388">
      <item quantity="other">Xóa <xliff:g id="COUNT_1">%1$d</xliff:g> thư mục và nội dung trong đó?</item>
      <item quantity="one">Xóa <xliff:g id="COUNT_0">%1$d</xliff:g> thư mục và nội dung trong đó?</item>
    </plurals>
    <plurals name="delete_items_confirmation_message" formatted="false" msgid="7285090426511028179">
      <item quantity="other">Xóa <xliff:g id="COUNT_1">%1$d</xliff:g> mục?</item>
      <item quantity="one">Xóa <xliff:g id="COUNT_0">%1$d</xliff:g> mục?</item>
    </plurals>
    <string name="images_shortcut_label" msgid="2545168016070493574">"Hình ảnh"</string>
    <string name="archive_loading_failed" msgid="7243436722828766996">"Không thể mở lưu trữ để duyệt qua. Tệp bị hỏng hoặc có định dạng không được hỗ trợ."</string>
    <string name="name_conflict" msgid="28407269328862986">"Tệp với tên này đã tồn tại."</string>
    <string name="authentication_required" msgid="8030880723643436099">"Để xem thư mục này, hãy đăng nhập vào <xliff:g id="NAME">%1$s</xliff:g>"</string>
    <string name="cant_display_content" msgid="8633226333229417237">"Không thể hiển thị nội dung"</string>
    <string name="sign_in" msgid="6253762676723505592">"Đăng nhập"</string>
    <string name="new_archive_file_name" msgid="1604650338077249838">"lưu trữ<xliff:g id="EXTENSION">%s</xliff:g>"</string>
    <string name="overwrite_file_confirmation_message" msgid="2496109652768222716">"Ghi đè <xliff:g id="NAME">%1$s</xliff:g>?"</string>
    <string name="continue_in_background" msgid="1974214559047793331">"Tiếp tục ở chế độ nền"</string>
    <plurals name="selected_count" formatted="false" msgid="7555250236512981129">
      <item quantity="other">Đã chọn <xliff:g id="COUNT_1">%1$d</xliff:g></item>
      <item quantity="one">Đã chọn <xliff:g id="COUNT_0">%1$d</xliff:g></item>
    </plurals>
    <string name="root_info_header_recent" msgid="8754386597210017725">"Tệp gần đây trên điện thoại"</string>
    <string name="root_info_header_global_search" msgid="9099308729787003373">"Tệp trên điện thoại"</string>
    <string name="root_info_header_media" msgid="2774453755906260852">"<xliff:g id="LABEL">%1$s</xliff:g> trên điện thoại"</string>
    <string name="root_info_header_downloads" msgid="8848161246921154115">"Các tệp trong mục Tệp đã tải xuống"</string>
    <string name="root_info_header_storage" msgid="2989014130584927442">"Tệp trên <xliff:g id="DEVICE">%1$s</xliff:g>"</string>
    <string name="root_info_header_folder" msgid="5851172222368049864">"Tệp trong <xliff:g id="FOLDER">%1$s</xliff:g>"</string>
    <string name="root_info_header_app" msgid="2125422047558420885">"Tệp từ <xliff:g id="LABEL">%1$s</xliff:g>"</string>
    <string name="root_info_header_app_with_summary" msgid="3223302581236069702">"Tệp từ <xliff:g id="LABEL">%1$s</xliff:g> / <xliff:g id="SUMMARY">%2$s</xliff:g>"</string>
    <string name="root_info_header_image_recent" msgid="6252335619444758201">"Hình ảnh gần đây trên điện thoại"</string>
    <string name="root_info_header_image_global_search" msgid="7945533325610533016">"Hình ảnh trên điện thoại"</string>
    <string name="root_info_header_image_downloads" msgid="7072252612657612307">"Các hình ảnh trong mục Tệp đã tải xuống"</string>
    <string name="root_info_header_image_storage" msgid="5086740886360075930">"Hình ảnh trên <xliff:g id="DEVICE">%1$s</xliff:g>"</string>
    <string name="root_info_header_image_folder" msgid="5980430877636279667">"Hình ảnh trong <xliff:g id="FOLDER">%1$s</xliff:g>"</string>
    <string name="root_info_header_image_app" msgid="4858114210851525359">"Hình ảnh từ <xliff:g id="LABEL">%1$s</xliff:g>"</string>
    <string name="root_info_header_image_app_with_summary" msgid="6404842960923224778">"Hình ảnh từ <xliff:g id="LABEL">%1$s</xliff:g> / <xliff:g id="SUMMARY">%2$s</xliff:g>"</string>
    <string name="chip_title_images" msgid="7838299046109841015">"Hình ảnh"</string>
    <string name="chip_title_audio" msgid="1032801828748235436">"Âm thanh"</string>
    <string name="chip_title_videos" msgid="7011260091979776447">"Video"</string>
    <string name="chip_title_documents" msgid="7432457563000753983">"Tài liệu"</string>
    <string name="chip_title_large_files" msgid="7740269190493883980">"Tệp lớn"</string>
    <string name="chip_title_from_this_week" msgid="4961536405220379672">"Tuần này"</string>
    <string name="input_hint_new_folder" msgid="479672411219725677">"Tên thư mục"</string>
    <string name="input_hint_rename" msgid="8390711744270994452">"Tên mới"</string>
    <string name="preview_file" msgid="4056622696305432343">"Xem trước tệp <xliff:g id="FILENAME">%1$s</xliff:g>"</string>
    <string name="preview_work_file" msgid="4495643735563487273">"Xem trước tệp công việc <xliff:g id="FILENAME">%1$s</xliff:g>"</string>
    <string name="apps_row_title" msgid="3340490016663092925">"Duyệt qua tệp trong các ứng dụng khác"</string>
    <string name="anonymous_application" msgid="7633027057951625862">"Ẩn danh"</string>
    <string name="open_tree_button" msgid="6402871398424497776">"Sử dụng thư mục này"</string>
    <string name="open_tree_dialog_title" msgid="6339509533852318569">"Cho phép <xliff:g id="APPNAME">%1$s</xliff:g> truy cập vào tệp trong <xliff:g id="DIRECTORY">%2$s</xliff:g>?"</string>
    <string name="open_tree_dialog_message" msgid="4120695398430659628">"Thao tác này sẽ cho phép <xliff:g id="APPNAME">%1$s</xliff:g> truy cập vào nội dung đang và sẽ được lưu trữ trong <xliff:g id="DIRECTORY">%2$s</xliff:g>."</string>
    <string name="directory_blocked_header_title" msgid="1164584889578740066">"Không thể dùng thư mục này"</string>
    <string name="directory_blocked_header_subtitle" msgid="2829150911849033408">"Để bảo vệ quyền riêng tư của bạn, hãy chọn một thư mục khác"</string>
    <string name="create_new_folder_button" msgid="8859613309559794890">"Tạo thư mục mới"</string>
    <string name="search_bar_hint" msgid="4517366509897977321">"Tìm kiếm trên điện thoại này"</string>
    <string name="delete_search_history" msgid="2202015025607694515">"Xóa lịch sử tìm kiếm <xliff:g id="TEXT">%1$s</xliff:g>"</string>
    <string name="personal_tab" msgid="3878576287868528503">"Cá nhân"</string>
    <string name="work_tab" msgid="7265359366883747413">"Công việc"</string>
    <string name="a11y_work" msgid="7504431382825242153">"Công việc"</string>
<<<<<<< HEAD
=======
    <string name="drag_from_another_app" msgid="8310249276199969905">"Bạn không thể di chuyển các tệp từ một ứng dụng khác."</string>
>>>>>>> 5228efc0
</resources><|MERGE_RESOLUTION|>--- conflicted
+++ resolved
@@ -45,6 +45,8 @@
     <string name="menu_extract" msgid="8171946945982532262">"Trích xuất sang…"</string>
     <string name="menu_rename" msgid="1883113442688817554">"Đổi tên"</string>
     <string name="menu_inspect" msgid="7279855349299446224">"Xem thông tin"</string>
+    <string name="menu_show_hidden_files" msgid="5140676344684492769">"Hiển thị các tệp đã ẩn"</string>
+    <string name="menu_hide_hidden_files" msgid="5654495713350153702">"Không hiển thị các tệp đã ẩn"</string>
     <string name="menu_view_in_owner" msgid="7228948660557554770">"Xem trong <xliff:g id="SOURCE">%1$s</xliff:g>"</string>
     <string name="menu_new_window" msgid="2947837751796109126">"Cửa sổ mới"</string>
     <string name="menu_cut_to_clipboard" msgid="2878752142015026229">"Cắt"</string>
@@ -276,8 +278,5 @@
     <string name="personal_tab" msgid="3878576287868528503">"Cá nhân"</string>
     <string name="work_tab" msgid="7265359366883747413">"Công việc"</string>
     <string name="a11y_work" msgid="7504431382825242153">"Công việc"</string>
-<<<<<<< HEAD
-=======
     <string name="drag_from_another_app" msgid="8310249276199969905">"Bạn không thể di chuyển các tệp từ một ứng dụng khác."</string>
->>>>>>> 5228efc0
 </resources>