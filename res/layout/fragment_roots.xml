--- conflicted
+++ resolved
@@ -20,10 +20,6 @@
     android:layout_height="match_parent"
     android:paddingTop="8dp"
     android:listSelector="@drawable/root_list_selector"
-<<<<<<< HEAD
     android:keyboardNavigationCluster="true"
-    android:divider="@null" />
-=======
     android:divider="@null"
-    android:background="@drawable/roots_list_border" />
->>>>>>> 23026814
+    android:background="@drawable/roots_list_border" />